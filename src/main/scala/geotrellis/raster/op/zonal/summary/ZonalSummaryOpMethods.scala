--- conflicted
+++ resolved
@@ -79,7 +79,6 @@
       }
     }.reduce(_+_)
 
-<<<<<<< HEAD
   def zonalMin[D](p:Op[feature.Polygon[D]]):ValueSource[Int] =
     self.mapIntersecting(p) { tileIntersection =>
       tileIntersection match {
@@ -91,17 +90,6 @@
           min
         case PartialTileIntersection(r:Raster,polygons:List[_]) =>
           var min = NODATA
-=======
-  def zonalMin[D](p:Op[feature.Polygon[D]]):ValueDataSource[Int] =
-    self.mapIntersecting(p) { tileIntersection =>
-      tileIntersection match {
-        case FullTileIntersection(r:Raster) =>
-          var min = Int.MaxValue
-          r.foreach((x:Int) => if (x != NODATA && x < min) { min = x })
-          min
-        case PartialTileIntersection(r:Raster,polygons:List[_]) =>
-          var min = Int.MaxValue
->>>>>>> a36a4ed1
           for(p <- polygons.asInstanceOf[List[Polygon[D]]]) {
             Rasterizer.foreachCellByFeature(p, r.rasterExtent)(
               new Callback[Geometry,D] {
@@ -141,27 +129,15 @@
       }
     }.reduce(math.min(_,_))
 
-<<<<<<< HEAD
   def zonalMax[D](p:Op[feature.Polygon[D]]):ValueSource[Int] =
     self.mapIntersecting(p) { tileIntersection =>
       tileIntersection match {
         case FullTileIntersection(r:Raster) =>
+          var max = NODATA // == Int.MinValue
+          r.foreach((x:Int) => if (x != NODATA && x > max) { max = x })
+          max
+        case PartialTileIntersection(r:Raster,polygons:List[_]) =>
           var max = NODATA
-          r.foreach((x:Int) => if (x != NODATA && x > max) { max = x })
-          max
-        case PartialTileIntersection(r:Raster,polygons:List[_]) =>
-          var max = NODATA
-=======
-  def zonalMax[D](p:Op[feature.Polygon[D]]):ValueDataSource[Int] =
-    self.mapIntersecting(p) { tileIntersection =>
-      tileIntersection match {
-        case FullTileIntersection(r:Raster) =>
-          var max = Int.MinValue
-          r.foreach((x:Int) => if (x != NODATA && x > max) { max = x })
-          max
-        case PartialTileIntersection(r:Raster,polygons:List[_]) =>
-          var max = Int.MinValue
->>>>>>> a36a4ed1
           for(p <- polygons.asInstanceOf[List[Polygon[D]]]) {
             Rasterizer.foreachCellByFeature(p, r.rasterExtent)(
               new Callback[Geometry,D] {
@@ -199,11 +175,7 @@
       }
     }.reduce(math.max(_,_))
 
-<<<<<<< HEAD
-  def zonalMean[D](p:Op[feature.Polygon[D]]):ValueSource[Int] =
-=======
-  def zonalMean[D](p:Op[feature.Polygon[D]]):ValueDataSource[Double] =
->>>>>>> a36a4ed1
+  def zonalMean[D](p:Op[feature.Polygon[D]]):ValueSource[Double] =
     self.mapIntersecting(p) { tileIntersection =>
       tileIntersection match {
         case FullTileIntersection(r:Raster) =>
@@ -235,13 +207,8 @@
         case FullTileIntersection(r:Raster) =>
           var s = 0.0
           var c = 0L
-<<<<<<< HEAD
-          r.foreachDouble((x:Double) => if (!java.lang.Double.isNaN(x)) { s = s + x; c = c + 1 })
-          DoubleMean(s,c)
-=======
-          r.force.foreachDouble((x:Double) => if (!java.lang.Double.isNaN(x)) { s = s + x; c = c + 1 })
+          r.foreachDouble((x:Double) => if (!isNaN(x)) { s = s + x; c = c + 1 })
           Mean(s,c)
->>>>>>> a36a4ed1
         case PartialTileIntersection(r:Raster,polygons:List[_]) =>
           var sum = 0.0
           var count = 0L
@@ -260,21 +227,7 @@
     }.reduce(_+_).map(_.mean)
 }
 
-<<<<<<< HEAD
-case class LongMean(sum: Long, count: Int) {
-  def mean:Int = 
-    if (count == 0) {
-      geotrellis.NODATA
-    } else {
-      math.round((sum / count).toDouble).toInt
-    }
-  def +(b: LongMean) = LongMean(sum + b.sum,count + b.count)
-}
-
-case class DoubleMean(sum: Double, count: Double) {
-=======
 case class Mean(sum: Double, count: Long) {
->>>>>>> a36a4ed1
   def mean:Double = if (count == 0) {
     Double.NaN
   } else {
