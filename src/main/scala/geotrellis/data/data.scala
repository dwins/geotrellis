--- conflicted
+++ resolved
@@ -17,18 +17,14 @@
   def getType: RasterType
 
   // must override
-<<<<<<< HEAD
   def createRasterData(size:Int):MutableRasterData = RasterData.emptyByType(getType, size)
 
   // must override
-=======
->>>>>>> 596def88
   protected[this] def initSource(position:Int, size:Int):Unit
 
   // must override
   protected[this] def assignFromSource(sourceIndex:Int, dest:MutableRasterData, destIndex:Int):Unit
 
-<<<<<<< HEAD
   // don't usually override
   protected[this] def createRaster(data:MutableRasterData) = Raster(data, target)
 
@@ -37,13 +33,6 @@
 
   // maybe need to override; currently a noop
   protected[this] def translate(data:MutableRasterData): Unit = ()
-=======
-  // maybe override
-  def destroy() {}
-
-  // may need to override; currently a noop
-  protected[this] def translate(data:StrictRasterData): Unit = ()
->>>>>>> 596def88
 
   // don't usually override
   protected[this] def createRaster(data:StrictRasterData) = Raster(data, target)
