--- conflicted
+++ resolved
@@ -2,12 +2,8 @@
 
 name := "geotrellis-slick"
 libraryDependencies := Seq(
-<<<<<<< HEAD
-  slick,
+  slick exclude("org.slf4j", "slf4j-api"),
   slickPG,
-=======
-  slick exclude("org.slf4j", "slf4j-api"),
->>>>>>> cc67eb1f
   postgresql,
   slf4jApi,
   scalatest % "test")