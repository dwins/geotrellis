--- conflicted
+++ resolved
@@ -9,51 +9,10 @@
 
 import spire.syntax.cfor._
 
-<<<<<<< HEAD
 class MosaicSpec extends FunSpec
                          with TileBuilders
                          with RasterMatchers
                          with TestFiles {
-  describe("MosaicBuilder") {
-    it("should mosaic a tile split by CompositeTile back into itself") {
-      val totalCols = 1000
-      val totalRows = 1500
-      val layoutCols = 2
-      val layoutRows = 1
-      val tileCols = totalCols / layoutCols
-      val tileRows = totalRows / layoutRows
-
-      if( (tileCols*layoutCols, tileRows*layoutRows) != (totalCols, totalRows) )
-        sys.error("This test requirest that the total col\rows be divisible by the tile col\rows")
-
-      val (tile: Tile, extent: Extent) = {
-        val rs = loadTestArg("sbn/SBN_inc_percap")
-        val (t, e) = (rs.tile, rs.extent)
-        val resampled = t.resample(e, totalCols, totalRows)
-        (resampled, e)
-      }
-
-      val tileLayout = TileLayout(layoutCols, layoutRows, tileCols, tileRows)
-
-      val rasters: Seq[(Extent, Tile)] = {
-        val tileExtents = TileExtents(extent, tileLayout)
-        val tiles = CompositeTile.wrap(tile, tileLayout).tiles
-        tiles.zipWithIndex.map { case (tile, i) => (tileExtents(i), tile) }
-      }
-
-      val builder = new MosaicBuilder(tile.cellType, extent, tile.cols, tile.rows)
-
-      rasters.foreach(builder += _)
-      val result = builder.result.tile
-
-      assertEqual(result, tile)
-    }
-  }
-=======
-class MosaicSpec extends FunSpec 
-                           with TileBuilders
-                           with TestEngine {
->>>>>>> 35a81992
 
   describe("Merge functions") {
     it("should merge values from overlapping extents") {
