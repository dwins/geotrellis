/*
 * Copyright (c) 2014 Azavea.
 *
 * Licensed under the Apache License, Version 2.0 (the "License");
 * you may not use this file except in compliance with the License.
 * You may obtain a copy of the License at
 *
 * http://www.apache.org/licenses/LICENSE-2.0
 *
 * Unless required by applicable law or agreed to in writing, software
 * distributed under the License is distributed on an "AS IS" BASIS,
 * WITHOUT WARRANTIES OR CONDITIONS OF ANY KIND, either express or implied.
 * See the License for the specific language governing permissions and
 * limitations under the License.
 */

package geotrellis.raster.io.geotiff.reader

import java.nio.ByteBuffer

import geotrellis.raster.io.geotiff.reader.utils.ByteBufferUtils._

import geotrellis.raster.io.geotiff.reader.ImageDirectoryLenses._

import geotrellis.raster.io.geotiff.reader.Tags._
import geotrellis.raster.io.geotiff.reader.TiffFieldType._

import monocle.syntax._
import spire.syntax.cfor._

case class TagReader(byteBuffer: ByteBuffer) {

  def read(directory: ImageDirectory, tagMetadata: TagMetadata):
      ImageDirectory = (tagMetadata.tag, tagMetadata.fieldType) match {
    case (ModelPixelScaleTag, _) =>
      readModelPixelScaleTag(directory, tagMetadata)
    case (ModelTiePointsTag, _) => readModelTiePointsTag(directory, tagMetadata)
    case (GeoKeyDirectoryTag, _) =>
      readGeoKeyDirectoryTag(directory, tagMetadata)
    case (_, BytesFieldType) => readBytesTag(directory, tagMetadata)
    case (_, AsciisFieldType) => readAsciisTag(directory, tagMetadata)
    case (_, ShortsFieldType) => readShortsTag(directory, tagMetadata)
    case (_, IntsFieldType) => readIntsTag(directory, tagMetadata)
    case (_, FractionalsFieldType) => readFractionalsTag(directory, tagMetadata)
    case (_, SignedBytesFieldType) => readSignedBytesTag(directory, tagMetadata)
    case (_, UndefinedFieldType) => readUndefinedTag(directory, tagMetadata)
    case (_, SignedShortsFieldType) =>
      readSignedShortsTag(directory, tagMetadata)
    case (_, SignedIntsFieldType) => readSignedIntsTag(directory, tagMetadata)
    case (_, SignedFractionalsFieldType) =>
      readSignedFractionalsTag(directory, tagMetadata)
    case (_, FloatsFieldType) => readFloatsTag(directory, tagMetadata)
    case (_, DoublesFieldType) => readDoublesTag(directory, tagMetadata)
  }

  private def readModelPixelScaleTag(directory: ImageDirectory,
    tagMetadata: TagMetadata) = {

    val oldPos = byteBuffer.position

    byteBuffer.position(tagMetadata.offset)

    val scaleX = byteBuffer.getDouble
    val scaleY = byteBuffer.getDouble
    val scaleZ = byteBuffer.getDouble

    byteBuffer.position(oldPos)

    directory |-> modelPixelScaleLens set(Some(scaleX, scaleY,
      scaleZ))
  }

  private def readModelTiePointsTag(directory: ImageDirectory,
    tagMetadata: TagMetadata) = {

    val oldPos = byteBuffer.position

    val numberOfPoints = tagMetadata.length / 6

    byteBuffer.position(tagMetadata.offset)

    val points = Array.ofDim[(Pixel3D, Pixel3D)](numberOfPoints)
    cfor(0)(_ < numberOfPoints, _ + 1) { i =>
      points(i) =
        (
          Pixel3D(
            byteBuffer.getDouble,
            byteBuffer.getDouble,
            byteBuffer.getDouble
          ),
          Pixel3D(
            byteBuffer.getDouble,
            byteBuffer.getDouble,
            byteBuffer.getDouble
          )
        )
    }

    byteBuffer.position(oldPos)

    directory |-> modelTiePointsLens set(Some(points))
  }

  private def readGeoKeyDirectoryTag(directory: ImageDirectory,
    tagMetadata: TagMetadata) = {

    val oldPos = byteBuffer.position

    byteBuffer.position(tagMetadata.offset)

    val version = byteBuffer.getShort
    val keyRevision = byteBuffer.getShort
    val minorRevision = byteBuffer.getShort
    val numberOfKeys = byteBuffer.getShort

    val keyDirectoryMetadata = GeoKeyDirectoryMetadata(version, keyRevision,
      minorRevision, numberOfKeys)

    val geoKeyReader = GeoKeyReader(byteBuffer, directory)

    val geoKeyDirectory = geoKeyReader.read(GeoKeyDirectory(count =
      numberOfKeys))

    byteBuffer.position(oldPos)

    directory |-> geoKeyDirectoryLens set(Some(geoKeyDirectory))
  }

  private def readBytesTag(directory: ImageDirectory,
    tagMetadata: TagMetadata) = {

    val bytes = byteBuffer.getByteArray(tagMetadata.length, tagMetadata.offset)

    tagMetadata.tag match {
      case DotRangeTag =>
        directory |-> dotRangeLens set(Some(bytes.map(_.toInt)))
      case ExtraSamplesTag =>
        directory |-> extraSamplesLens set(Some(bytes.map(_.toInt)))
      case tag => directory |-> longsMapLens modify(_ + (tag ->
          bytes.map(_.toLong)))
    }
  }

  private def readAsciisTag(directory: ImageDirectory,
    tagMetadata: TagMetadata) = {

    val string = byteBuffer.getString(tagMetadata.length, tagMetadata.offset)

    tagMetadata.tag match {
      case ImageDescTag => directory |-> imageDescLens set(Some(string))
      case MakerTag => directory |-> makerLens set(Some(string))
      case ModelTag => directory |-> modelLens set(Some(string))
      case SoftwareTag => directory |-> softwareLens set(Some(string))
      case ArtistTag => directory |-> artistLens set(Some(string))
      case HostComputerTag => directory |-> hostComputerLens set(Some(string))
      case CopyrightTag => directory |-> copyrightLens set(Some(string))
      case AsciisTag => directory |-> asciisLens set(Some(string))
      case GDALInternalNoDataTag => directory |-> gdalInternalNoDataLens set(
        Some(string.filter(_ != '\0').map(x =>
          if (x.toByte == 3) '0' else x).toDouble)
      )
      case tag => directory |-> asciisMapLens modify(_ + (tag -> string))
    }
  }

  private def readShortsTag(directory: ImageDirectory,
    tagMetadata: TagMetadata) = {
    val shorts = byteBuffer.getShortArray(tagMetadata.length,
      tagMetadata.offset)

    tagMetadata.tag match {
      case SubfileTypeTag => directory |-> subfileTypeLens set(Some(shorts(0)))
      case ImageWidthTag => directory |-> imageWidthLens set(shorts(0))
      case ImageLengthTag => directory |-> imageLengthLens set(shorts(0))
      case CompressionTag => directory |-> compressionLens set(shorts(0))
      case PhotometricInterpTag =>
        directory |-> photometricInterpLens set(Some(shorts(0)))
      case ThresholdingTag => directory |-> thresholdingLens set(shorts(0))
      case CellWidthTag => directory |-> cellWidthLens set(Some(shorts(0)))
      case CellLengthTag => directory |-> cellLengthLens set(Some(shorts(0)))
      case FillOrderTag => directory |-> fillOrderLens set(shorts(0))
      case OrientationTag => directory |-> orientationLens set(Some(shorts(0)))
      case SamplesPerPixelTag =>
        directory |-> samplesPerPixelLens set(shorts(0))
      case RowsPerStripTag => directory |-> rowsPerStripLens set(shorts(0))
      case PlanarConfigurationTag =>
        directory |-> planarConfigurationLens set(Some(shorts(0)))
      case GrayResponseUnitTag =>
        directory |-> grayResponseUnitLens set(Some(shorts(0)))
      case ResolutionUnitTag =>
        directory |-> resolutionUnitLens set(Some(shorts(0)))
      case PredictorTag => directory |-> predictorLens set(Some(shorts(0)))
      case TileWidthTag => directory |-> tileWidthLens set(Some(shorts(0)))
      case TileLengthTag => directory |-> tileLengthLens set(Some(shorts(0)))
      case InkSetTag => directory |-> inkSetLens set(Some(shorts(0)))
      case NumberOfInksTag =>
        directory |-> numberOfInksLens set(Some(shorts(0)))
      case JpegProcTag => directory |-> jpegProcLens set(Some(shorts(0)))
      case JpegInterchangeFormatTag =>
        directory |-> jpegInterchangeFormatLens set(Some(shorts(0)))
      case JpegInterchangeFormatLengthTag =>
        directory |-> jpegInterchangeFormatLengthLens set(
          Some(shorts(0)))
      case JpegRestartIntervalTag =>
        directory |-> jpegRestartIntervalLens set(Some(shorts(0)))
      case YCbCrPositioningTag =>
        directory |-> yCbCrPositioningLens set(Some(shorts(0)))
      case BitsPerSampleTag => directory |-> bitsPerSampleLens set(Some(shorts))
      case StripOffsetsTag => directory |-> stripOffsetsLens set(Some(shorts))
      case StripByteCountsTag => directory |-> stripByteCountsLens set(
        Some(shorts))
      case MinSampleValueTag => directory |-> minSampleValueLens set(Some(
        shorts.map(_.toLong)))
      case MaxSampleValueTag => directory |-> maxSampleValueLens set(Some(
        shorts.map(_.toLong)))
      case GrayResponseCurveTag =>
        directory |-> grayResponseCurveLens set(Some(shorts))
      case PageNumberTag => directory |-> pageNumberLens set(Some(shorts))
      case TransferFunctionTag =>
        directory |-> transferFunctionLens set(Some(shorts))
      case ColorMapTag => directory |-> colorMapLens set(Some(shorts))
      case HalftoneHintsTag => directory |-> halftoneHintsLens set(Some(shorts))
      case TileByteCountsTag => directory |-> tileByteCountsLens set(
        Some(shorts))
      case DotRangeTag => directory |-> dotRangeLens set(Some(shorts))
      case SampleFormatTag =>
        directory |-> sampleFormatLens set(shorts)
      case TransferRangeTag =>
        directory |-> transferRangeLens set(Some(shorts))
      case JpegLosslessPredictorsTag =>
        directory |-> jpegLosslessPredictorsLens set(Some(shorts))
      case JpegPointTransformsTag =>
        directory |-> jpegPointTransformsLens set(Some(shorts))
      case tag => directory |-> longsMapLens modify(_ + (tag ->
          shorts.map(_.toLong)))
    }
  }

  private def readIntsTag(directory: ImageDirectory,
    tagMetadata: TagMetadata) = {
    val ints = byteBuffer.getIntArray(tagMetadata.length, tagMetadata.offset)

    tagMetadata.tag match {
      case NewSubfileTypeTag =>
        directory |-> newSubfileTypeLens set(Some(ints(0)))
      case ImageWidthTag => directory |-> imageWidthLens set(ints(0).toInt)
      case ImageLengthTag => directory |-> imageLengthLens set(ints(0).toInt)
      case T4OptionsTag => directory |-> t4OptionsLens set(ints(0).toInt)
      case T6OptionsTag => directory |-> t6OptionsLens set(Some(ints(0).toInt))
      case TileWidthTag => directory |-> tileWidthLens set(Some(ints(0)))
      case TileLengthTag => directory |-> tileLengthLens set(Some(ints(0)))
      case JpegInterchangeFormatTag =>
        directory |-> jpegInterchangeFormatLens set(Some(ints(0)))
      case JpegInterchangeFormatLengthTag =>
        directory |-> jpegInterchangeFormatLengthLens set(
          Some(ints(0)))
      case StripOffsetsTag =>
        directory |-> stripOffsetsLens set(Some(ints.map(_.toInt)))
      case StripByteCountsTag =>
        directory |-> stripByteCountsLens set(Some(ints.map(_.toInt)))
      case FreeOffsetsTag => directory |-> freeOffsetsLens set(Some(ints))
      case FreeByteCountsTag => directory |-> freeByteCountsLens set(Some(ints))
      case TileOffsetsTag => directory |-> tileOffsetsLens set(
        Some(ints.map(_.toInt)))
      case TileByteCountsTag => directory |-> tileByteCountsLens set(
        Some(ints.map(_.toInt)))
      case JpegQTablesTag => directory |-> jpegQTablesLens set(Some(ints))
      case JpegDCTablesTag => directory |-> jpegDCTablesLens set(Some(ints))
      case JpegACTablesTag => directory |-> jpegACTablesLens set(Some(ints))
      case ReferenceBlackWhiteTag =>
        directory |-> referenceBlackWhiteLens set(Some(ints))
      case tag => directory |-> longsMapLens modify(_ + (tag -> ints))
    }
  }

  private def readFractionalsTag(directory: ImageDirectory,
    tagMetadata: TagMetadata) = {
    val fractionals = byteBuffer.getFractionalArray(tagMetadata.length,
      tagMetadata.offset)

    tagMetadata.tag match {
      case XResolutionTag =>
        directory |-> xResolutionLens set(Some(fractionals(0)))
      case YResolutionTag =>
        directory |-> yResolutionLens set(Some(fractionals(0)))
      case XPositionTag => directory |-> xPositionsLens set(Some(fractionals))
      case YPositionTag => directory |-> yPositionsLens set(Some(fractionals))
      case WhitePointTag => directory |-> whitePointsLens set(Some(fractionals))
      case PrimaryChromaticitiesTag =>
        directory |-> primaryChromaticitiesLens set(Some(fractionals))
      case YCbCrCoefficientsTag =>
        directory |-> yCbCrCoefficientsLens set(Some(fractionals))
      case tag => directory |-> fractionalsMapLens modify(_ + (tag ->
          fractionals))
    }
  }

  private def readSignedBytesTag(directory: ImageDirectory,
    tagMetadata: TagMetadata) = {
    val bytes = byteBuffer.getSignedByteArray(tagMetadata.length,
      tagMetadata.offset)

    directory |-> longsMapLens modify (_ + (tagMetadata.tag
      -> bytes.map(_.toLong)))
  }

  private def readUndefinedTag(directory: ImageDirectory,
    tagMetadata: TagMetadata) = {
    val bytes = byteBuffer.getSignedByteArray(tagMetadata.length,
      tagMetadata.offset)

    tagMetadata.tag match {
      case JpegTablesTag => directory |-> jpegTablesLens set(Some(bytes))
      case tag => directory |-> undefinedMapLens modify (_ + (tag -> bytes))
    }

  }

  private def readSignedShortsTag(directory: ImageDirectory,
    tagMetadata: TagMetadata) = {
    val shorts = byteBuffer.getSignedShortArray(tagMetadata.length,
      tagMetadata.offset)

    directory |-> longsMapLens modify(_ + (tagMetadata.tag
      -> shorts.map(_.toLong)))
  }

  private def readSignedIntsTag(directory: ImageDirectory,
    tagMetadata: TagMetadata) = {
    val ints = byteBuffer.getSignedIntArray(tagMetadata.length,
      tagMetadata.offset)

    directory |-> longsMapLens modify(_ + (tagMetadata.tag ->
      ints.map(_.toLong)))
  }

  private def readSignedFractionalsTag(directory: ImageDirectory,
    tagMetadata: TagMetadata) = {
    val fractionals = byteBuffer.getSignedFractionalArray(tagMetadata.length,
      tagMetadata.offset)

    directory |-> fractionalsMapLens modify(_ + (tagMetadata.tag
      -> fractionals.map(x => (x._1.toLong, x._2.toLong))))
  }

  private def readFloatsTag(directory: ImageDirectory,
    tagMetadata: TagMetadata) = {
    val floats = byteBuffer.getFloatArray(tagMetadata.length,
      tagMetadata.offset)

    directory |-> doublesMapLens modify(_ + (tagMetadata.tag
      -> floats.map(_.toDouble)))
  }

  private def readDoublesTag(directory: ImageDirectory,
    tagMetadata: TagMetadata) = {
    val doubles = byteBuffer.getDoubleArray(tagMetadata.length, tagMetadata.offset)

    tagMetadata.tag match {
      case ModelTransformationTag =>
        if (doubles.size != 16)
          throw new MalformedGeoTiffException("bad model tranformations")
<<<<<<< HEAD
        else {
          val matrix = Vector(
            Vector(doubles(0), doubles(1), doubles(2), doubles(3)),
            Vector(doubles(4), doubles(5), doubles(6), doubles(7)),
            Vector(doubles(8), doubles(9), doubles(10), doubles(11)),
            Vector(doubles(12), doubles(13), doubles(14), doubles(15))
          )

          directory |-> modelTransformationLens set(Some(matrix))
        }
=======
      else {
        val matrix = Array(
          Array(doubles(0), doubles(1), doubles(2), doubles(3)),
          Array(doubles(4), doubles(5), doubles(6), doubles(7)),
          Array(doubles(8), doubles(9), doubles(10), doubles(11)),
          Array(doubles(12), doubles(13), doubles(14), doubles(15))
        )

        directory |-> modelTransformationLens set(Some(matrix))
      }
>>>>>>> 5330682a
      case DoublesTag => directory |-> doublesLens set(Some(doubles))
      case tag => directory |-> doublesMapLens modify(_ + (tag -> doubles))
    }
  }

}<|MERGE_RESOLUTION|>--- conflicted
+++ resolved
@@ -360,29 +360,16 @@
       case ModelTransformationTag =>
         if (doubles.size != 16)
           throw new MalformedGeoTiffException("bad model tranformations")
-<<<<<<< HEAD
         else {
-          val matrix = Vector(
-            Vector(doubles(0), doubles(1), doubles(2), doubles(3)),
-            Vector(doubles(4), doubles(5), doubles(6), doubles(7)),
-            Vector(doubles(8), doubles(9), doubles(10), doubles(11)),
-            Vector(doubles(12), doubles(13), doubles(14), doubles(15))
+          val matrix = Array(
+            Array(doubles(0), doubles(1), doubles(2), doubles(3)),
+            Array(doubles(4), doubles(5), doubles(6), doubles(7)),
+            Array(doubles(8), doubles(9), doubles(10), doubles(11)),
+            Array(doubles(12), doubles(13), doubles(14), doubles(15))
           )
 
           directory |-> modelTransformationLens set(Some(matrix))
         }
-=======
-      else {
-        val matrix = Array(
-          Array(doubles(0), doubles(1), doubles(2), doubles(3)),
-          Array(doubles(4), doubles(5), doubles(6), doubles(7)),
-          Array(doubles(8), doubles(9), doubles(10), doubles(11)),
-          Array(doubles(12), doubles(13), doubles(14), doubles(15))
-        )
-
-        directory |-> modelTransformationLens set(Some(matrix))
-      }
->>>>>>> 5330682a
       case DoublesTag => directory |-> doublesLens set(Some(doubles))
       case tag => directory |-> doublesMapLens modify(_ + (tag -> doubles))
     }
