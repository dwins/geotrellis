--- conflicted
+++ resolved
@@ -17,16 +17,12 @@
     * and alpha (with 0 being transparent and 255 being opaque).
     */
   def renderPng(): Png =
-<<<<<<< HEAD
-    new PngEncoder(Settings(RgbaPngEncoding, PaethFilter)).writeByteArray(tile)
-=======
-    new PngEncoder(Settings(Rgba, PaethFilter)).writeByteArray(self)
->>>>>>> a04bda3d
+    new PngEncoder(Settings(RgbaPngEncoding, PaethFilter)).writeByteArray(self)
 
   def renderPng(colorClassifier: ColorClassifier[_]): Png =
     renderPng(colorClassifier, None)
 
-  def renderPng(colorClassifier: ColorClassifier[_], histogram: Histogram): Png =
+  def renderPng(colorClassifier: ColorClassifier[_], histogram: Histogram[Int]): Png =
     renderPng(colorClassifier, Some(histogram))
 
   /**
@@ -42,52 +38,21 @@
     * [[geotrellis.raster.stats.op.stat.GetClassBreaks]] operation to generate
     * quantile class breaks.
     */
-<<<<<<< HEAD
   private
-  def renderPng(colorClassifier: ColorClassifier[_], histogram: Option[Histogram]): Png = {
+  def renderPng(colorClassifier: ColorClassifier[_], histogram: Option[Histogram[Int]]): Png = {
     val colorEncoding = PngColorEncoding(colorClassifier.getColors, colorClassifier.getNoDataColor)
     colorEncoding.convertColorClassifier(colorClassifier)
     val cmap = colorClassifier.toColorMap(histogram)
-    val r2 = cmap.render(tile).convert(TypeByte)
+    val r2 = self.cellType match {
+      case ct: ConstantNoData =>
+        cmap.render(self).convert(ByteConstantNoDataCellType)
+      case ct: UByteCells with UserDefinedNoData[Byte] =>
+        cmap.render(self).convert(UByteUserDefinedNoDataCellType(ct.noDataValue))
+      case ct: UShortCells with UserDefinedNoData[Short] =>
+        cmap.render(self).convert(UShortUserDefinedNoDataCellType(ct.noDataValue))
+      case _ =>
+        cmap.render(self).convert(ByteCellType)
+    }
     new PngEncoder(Settings(colorEncoding, PaethFilter)).writeByteArray(r2)
-=======
-  def renderPng(colorBreaks: ColorBreaks, noDataColor: Int): Png =
-    renderPng(colorBreaks, noDataColor, None)
-
-  /**
-    * Generate a PNG image from a raster.
-    *
-    * Use this operation when you have a raster of data that you want to visualize
-    * with an image.
-    *
-    * To render a data raster into an image, the operation needs to know which
-    * values should be painted with which colors.  To that end, you'll need to
-    * generate a ColorBreaks object which represents the value ranges and the
-    * assigned color.  One way to create these color breaks is to use the
-    * [[geotrellis.raster.stats.op.stat.GetClassBreaks]] operation to generate
-    * quantile class breaks.
-    */
-  def renderPng(colorBreaks: ColorBreaks, noDataColor: Int, histogram: Histogram[Int]): Png =
-    renderPng(colorBreaks, noDataColor, Some(histogram))
-
-  private
-  def renderPng(colorBreaks: ColorBreaks, noDataColor: Int, histogram: Option[Histogram[Int]]): Png = {
-    val renderer =
-      histogram match {
-        case Some(h) => Renderer(colorBreaks, noDataColor, h)
-        case None => Renderer(colorBreaks, noDataColor)
-      }
-
-    val r2 = renderer.render(self)
-    new PngEncoder(Settings(renderer.colorType, PaethFilter)).writeByteArray(r2)
-  }
-
-  def renderPng(ramp: ColorRamp, breaks: Array[Int]): Png =
-    renderPng(ColorBreaks(breaks, ramp.toArray))
-
-  def renderPng(colors: Array[Int]): Png = {
-    val h = self.histogram
-    renderPng(ColorBreaks(h, colors), 0, h)
->>>>>>> a04bda3d
   }
 }