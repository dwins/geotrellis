package geotrellis.vector.io.json

import spray.json._

import geotrellis.vector._
import scala.util.{Try, Success, Failure}
import scala.collection.immutable.VectorBuilder
import FeatureFormats._
import DefaultJsonProtocol._

/**
 * Accumulates GeoJson from Feature class instances.
 *
 * During serialization:
 * Each individual feature is parametrized on a class we need to accumulate geoJson per
 * instance of an object in order to use implicit scope resolution in finding the correct format.
 *
 * Features may be added using the .add, addAll methods, they are buffered as JsValues until .toJson is called
 *
 * During deserialization:
 * This object is instantiated with list of JsValues representing features.
 * It may be queried using .getAll[F <: Feature[_] ] method.
 *
 * It aggregates feature objects with data member still encoded in json
 */
class JsonFeatureCollection(features: List[JsValue] = Nil) {
  private var buffer = features

  //-- Used for Serialization
  def add[G <: Geometry, D: JsonWriter](feature: Feature[G, D]) =
    buffer = writeFeatureJson(feature) :: buffer
  def +=[G <: Geometry, D: JsonWriter](feature: Feature[G, D]) = add(feature)

  def addAll[G <: Geometry, D: JsonWriter](features: Seq[Feature[G, D]]) =
    features.foreach{ f => buffer = writeFeatureJson(f) :: buffer }

  def ++=[G <: Geometry, D: JsonWriter](features: Seq[Feature[G, D]]) = addAll(features)

  def toJson: JsValue =
    JsObject(
      "type" -> JsString("FeatureCollection"),
      "features" -> JsArray(buffer.toVector)
    )

  //-- Used for Deserialization
  /**
   * This method locates the correct JsonFormat for F through implicit scope and
   * attempts to use it to parse each contained JsValue.
   *
   * @tparam F type of Feature to return
   * @return Vector or Feature objects that were successfully parsed
   */
  def getAll[F: JsonReader]: Vector[F] = {
    val ret = new VectorBuilder[F]()
    features.foreach{ f =>
      Try(f.convertTo[F]) match {
        case Success(feature) =>
          ret += feature
        case _ => //didn't match, live to fight another match
      }
    }
    ret.result()
  }

  def getAllFeatures[F <: Feature[_, _] :JsonReader]: Vector[F] = 
    getAll[F]

  def getAllPointFeatures[D: JsonReader]()         = getAll[PointFeature[D]]
  def getAllLineFeatures[D: JsonReader]()          = getAll[LineFeature[D]]
  def getAllPolygonFeatures[D: JsonReader]()       = getAll[PolygonFeature[D]]
  def getAllMultiPointFeatures[D: JsonReader]()    = getAll[MultiPointFeature[D]]
  def getAllMultiLineFeatures[D: JsonReader]()     = getAll[MultiLineFeature[D]]
  def getAllMultiPolygonFeatures[D: JsonReader]()  = getAll[MultiPolygonFeature[D]]

  def getAllPoints()         = getAll[Point]
  def getAllLines()          = getAll[Line]
  def getAllPolygons()       = getAll[Polygon]
  def getAllMultiPoints()    = getAll[MultiPoint]
  def getAllMultiLines()     = getAll[MultiLine]
  def getAllMultiPolygons()  = getAll[MultiPolygon]

}

object JsonFeatureCollection{
  def apply() = new JsonFeatureCollection()

  def apply[G <: Geometry, D: JsonWriter](features: Traversable[Feature[G, D]]) = {
    val fc = new JsonFeatureCollection()
    fc ++= features.toList
    fc
  }

<<<<<<< HEAD
/*  def apply(geometries: Traversable[Geometry]) = {
    val fc = new JsonFeatureCollection()
    fc ++= geometries.toList
    fc
  }*/

=======
>>>>>>> 350b5ef1
  def apply(features: Traversable[JsValue])(implicit d: DummyImplicit): JsonFeatureCollection =
    new JsonFeatureCollection(features.toList)
}<|MERGE_RESOLUTION|>--- conflicted
+++ resolved
@@ -90,15 +90,6 @@
     fc
   }
 
-<<<<<<< HEAD
-/*  def apply(geometries: Traversable[Geometry]) = {
-    val fc = new JsonFeatureCollection()
-    fc ++= geometries.toList
-    fc
-  }*/
-
-=======
->>>>>>> 350b5ef1
   def apply(features: Traversable[JsValue])(implicit d: DummyImplicit): JsonFeatureCollection =
     new JsonFeatureCollection(features.toList)
 }