--- conflicted
+++ resolved
@@ -15,41 +15,16 @@
 object Pyramid extends Logging {
   def up[
     K: SpatialComponent: ClassTag,
-<<<<<<< HEAD
-    V <: CellGrid: ClassTag: ? => TileMergeMethods[V]: ? => TilePrototypeMethods[V]
-  ](rdd: RDD[(K, V)] with Metadata[TileLayerMetadata[K]],
-    layoutScheme: LayoutScheme,
-    zoom: Int,
-    resampleMethod: ResampleMethod): (Int, RDD[(K, V)] with Metadata[TileLayerMetadata[K]]) =
-=======
     V <: CellGrid: ClassTag: ? => TileMergeMethods[V]: ? => TilePrototypeMethods[V],
     M: Component[?, LayoutDefinition]: Component[?, Bounds[K]]
   ](rdd: RDD[(K, V)] with Metadata[M],
     layoutScheme: LayoutScheme,
     zoom: Int,
     resampleMethod: ResampleMethod): (Int, RDD[(K, V)] with Metadata[M]) =
->>>>>>> d92e466d
     up(rdd, layoutScheme, zoom, resampleMethod, None)
 
   def up[
     K: SpatialComponent: ClassTag,
-<<<<<<< HEAD
-    V <: CellGrid: ClassTag: ? => TileMergeMethods[V]: ? => TilePrototypeMethods[V]
-  ](rdd: RDD[(K, V)] with Metadata[TileLayerMetadata[K]],
-    layoutScheme: LayoutScheme,
-    zoom: Int,
-    resampleMethod: ResampleMethod,
-    partitioner: Option[Partitioner]): (Int, RDD[(K, V)] with Metadata[TileLayerMetadata[K]]) = {
-    val LayoutLevel(nextZoom, nextLayout) = layoutScheme.zoomOut(LayoutLevel(zoom, rdd.metadata.layout))
-    val newKeyBounds = rdd.metadata.bounds.setSpatialBounds(KeyBounds(nextLayout.mapTransform(rdd.metadata.extent)))
-    val nextMetadata = TileLayerMetadata[K](
-      rdd.metadata.cellType,
-      nextLayout,
-      rdd.metadata.extent,
-      rdd.metadata.crs,
-      newKeyBounds
-    )
-=======
     V <: CellGrid: ClassTag: ? => TileMergeMethods[V]: ? => TilePrototypeMethods[V],
     M: Component[?, LayoutDefinition]: Component[?, Bounds[K]]
   ](rdd: RDD[(K, V)] with Metadata[M],
@@ -86,7 +61,6 @@
         .setComponent(nextLayout)
         .setComponent(nextKeyBounds)
 
->>>>>>> d92e466d
     // Functions for combine step
     def createTiles(tile: (K, V)): Seq[(K, V)]                             = Seq(tile)
     def mergeTiles1(tiles: Seq[(K, V)], tile: (K, V)): Seq[(K, V)]         = tiles :+ tile
@@ -119,32 +93,6 @@
 
   def up[
     K: SpatialComponent: ClassTag,
-<<<<<<< HEAD
-    V <: CellGrid: ClassTag: ? => TileMergeMethods[V]: ? => TilePrototypeMethods[V]
-  ](rdd: RDD[(K, V)] with Metadata[TileLayerMetadata[K]], layoutScheme: LayoutScheme, zoom: Int): (Int, RDD[(K, V)] with Metadata[TileLayerMetadata[K]]) =
-    up[K, V](rdd, layoutScheme, zoom, None)
-
-  def up[
-    K: SpatialComponent: ClassTag,
-    V <: CellGrid: ClassTag: ? => TileMergeMethods[V]: ? => TilePrototypeMethods[V]
-  ](rdd: RDD[(K, V)] with Metadata[TileLayerMetadata[K]],
-    layoutScheme: LayoutScheme,
-    zoom: Int,
-    partitioner: Option[Partitioner]): (Int, RDD[(K, V)] with Metadata[TileLayerMetadata[K]]) =
-    up[K, V](rdd, layoutScheme, zoom, NearestNeighbor, partitioner)
-
-  def upLevels[
-    K: SpatialComponent: ClassTag,
-    V <: CellGrid: ClassTag: ? => TileMergeMethods[V]: ? => TilePrototypeMethods[V]
-  ](rdd: RDD[(K, V)] with Metadata[TileLayerMetadata[K]], layoutScheme: LayoutScheme, startZoom: Int, endZoom: Int, resampleMethod: ResampleMethod)
-   (f: (RDD[(K, V)] with Metadata[TileLayerMetadata[K]], Int) => Unit): RDD[(K, V)] with Metadata[TileLayerMetadata[K]] =
-    upLevels[K, V](rdd, layoutScheme, startZoom, endZoom, resampleMethod, None)(f)
-
-  def upLevels[
-    K: SpatialComponent: ClassTag,
-    V <: CellGrid: ClassTag: ? => TileMergeMethods[V]: ? => TilePrototypeMethods[V]
-  ](rdd: RDD[(K, V)] with Metadata[TileLayerMetadata[K]],
-=======
     V <: CellGrid: ClassTag: ? => TileMergeMethods[V]: ? => TilePrototypeMethods[V],
     M: Component[?, LayoutDefinition]: Component[?, Bounds[K]]
   ](rdd: RDD[(K, V)] with Metadata[M], layoutScheme: LayoutScheme, zoom: Int): (Int, RDD[(K, V)] with Metadata[M]) =
@@ -170,22 +118,16 @@
 
   def upLevels[
     K: SpatialComponent: ClassTag,
-    V <: CellGrid: ClassTag: ? => TileMergeMethods[V]: ? => TilePrototypeMethods[V], 
-    M: Component[?, LayoutDefinition]: Component[?, Bounds[K]]
-  ](rdd: RDD[(K, V)] with Metadata[M],
->>>>>>> d92e466d
+    V <: CellGrid: ClassTag: ? => TileMergeMethods[V]: ? => TilePrototypeMethods[V],
+    M: Component[?, LayoutDefinition]: Component[?, Bounds[K]]
+  ](rdd: RDD[(K, V)] with Metadata[M],
     layoutScheme: LayoutScheme,
     startZoom: Int,
     endZoom: Int,
     resampleMethod: ResampleMethod,
     partitioner: Option[Partitioner])
-<<<<<<< HEAD
-   (f: (RDD[(K, V)] with Metadata[TileLayerMetadata[K]], Int) => Unit): RDD[(K, V)] with Metadata[TileLayerMetadata[K]] = {
-    def runLevel(thisRdd: RDD[(K, V)] with Metadata[TileLayerMetadata[K]], thisZoom: Int): (RDD[(K, V)] with Metadata[TileLayerMetadata[K]], Int) =
-=======
    (f: (RDD[(K, V)] with Metadata[M], Int) => Unit): RDD[(K, V)] with Metadata[M] = {
     def runLevel(thisRdd: RDD[(K, V)] with Metadata[M], thisZoom: Int): (RDD[(K, V)] with Metadata[M], Int) =
->>>>>>> d92e466d
       if (thisZoom > endZoom) {
         f(thisRdd, thisZoom)
         val (nextZoom, nextRdd) = Pyramid.up(thisRdd, layoutScheme, thisZoom, partitioner)
@@ -200,17 +142,6 @@
 
   def upLevels[
     K: SpatialComponent: ClassTag,
-<<<<<<< HEAD
-    V <: CellGrid: ClassTag: ? => TileMergeMethods[V]: ? => TilePrototypeMethods[V]
-  ](rdd: RDD[(K, V)] with Metadata[TileLayerMetadata[K]], layoutScheme: LayoutScheme, startZoom: Int, endZoom: Int)
-   (f: (RDD[(K, V)] with Metadata[TileLayerMetadata[K]], Int) => Unit): RDD[(K, V)] with Metadata[TileLayerMetadata[K]] =
-    upLevels[K, V](rdd, layoutScheme, startZoom, endZoom, None)(f)
-
-  def upLevels[
-    K: SpatialComponent: ClassTag,
-    V <: CellGrid: ClassTag: ? => TileMergeMethods[V]: ? => TilePrototypeMethods[V]
-  ](rdd: RDD[(K, V)] with Metadata[TileLayerMetadata[K]],
-=======
     V <: CellGrid: ClassTag: ? => TileMergeMethods[V]: ? => TilePrototypeMethods[V],
     M: Component[?, LayoutDefinition]: Component[?, Bounds[K]]
   ](rdd: RDD[(K, V)] with Metadata[M], layoutScheme: LayoutScheme, startZoom: Int, endZoom: Int)
@@ -222,27 +153,10 @@
     V <: CellGrid: ClassTag: ? => TileMergeMethods[V]: ? => TilePrototypeMethods[V],
     M: Component[?, LayoutDefinition]: Component[?, Bounds[K]]
   ](rdd: RDD[(K, V)] with Metadata[M],
->>>>>>> d92e466d
     layoutScheme: LayoutScheme,
     startZoom: Int,
     endZoom: Int,
     partitioner: Option[Partitioner])
-<<<<<<< HEAD
-   (f: (RDD[(K, V)] with Metadata[TileLayerMetadata[K]], Int) => Unit): RDD[(K, V)] with Metadata[TileLayerMetadata[K]] =
-    upLevels[K, V](rdd, layoutScheme, startZoom, endZoom, NearestNeighbor, partitioner)(f)
-
-  def upLevels[
-    K: SpatialComponent: ClassTag,
-    V <: CellGrid: ClassTag: ? => TileMergeMethods[V]: ? => TilePrototypeMethods[V]
-  ](rdd: RDD[(K, V)] with Metadata[TileLayerMetadata[K]], layoutScheme: LayoutScheme, startZoom: Int, resampleMethod: ResampleMethod)
-   (f: (RDD[(K, V)] with Metadata[TileLayerMetadata[K]], Int) => Unit): RDD[(K, V)] with Metadata[TileLayerMetadata[K]] =
-    upLevels[K, V](rdd, layoutScheme, startZoom, resampleMethod, None)(f)
-
-  def upLevels[
-    K: SpatialComponent: ClassTag,
-    V <: CellGrid: ClassTag: ? => TileMergeMethods[V]: ? => TilePrototypeMethods[V]
-  ](rdd: RDD[(K, V)] with Metadata[TileLayerMetadata[K]],
-=======
    (f: (RDD[(K, V)] with Metadata[M], Int) => Unit): RDD[(K, V)] with Metadata[M] =
     upLevels(rdd, layoutScheme, startZoom, endZoom, NearestNeighbor, partitioner)(f)
 
@@ -259,31 +173,10 @@
     V <: CellGrid: ClassTag: ? => TileMergeMethods[V]: ? => TilePrototypeMethods[V],
     M: Component[?, LayoutDefinition]: Component[?, Bounds[K]]
   ](rdd: RDD[(K, V)] with Metadata[M],
->>>>>>> d92e466d
     layoutScheme: LayoutScheme,
     startZoom: Int,
     resampleMethod: ResampleMethod,
     partitioner: Option[Partitioner])
-<<<<<<< HEAD
-   (f: (RDD[(K, V)] with Metadata[TileLayerMetadata[K]], Int) => Unit): RDD[(K, V)] with Metadata[TileLayerMetadata[K]] =
-    upLevels[K, V](rdd, layoutScheme, startZoom, 0, resampleMethod, partitioner)(f)
-
-  def upLevels[
-  K: SpatialComponent: ClassTag,
-  V <: CellGrid: ClassTag: ? => TileMergeMethods[V]: ? => TilePrototypeMethods[V]
-  ](rdd: RDD[(K, V)] with Metadata[TileLayerMetadata[K]], layoutScheme: LayoutScheme, startZoom: Int)
-   (f: (RDD[(K, V)] with Metadata[TileLayerMetadata[K]], Int) => Unit): RDD[(K, V)] with Metadata[TileLayerMetadata[K]] =
-    upLevels[K, V](rdd, layoutScheme, startZoom, None)(f)
-
-  def upLevels[
-    K: SpatialComponent: ClassTag,
-    V <: CellGrid: ClassTag: ? => TileMergeMethods[V]: ? => TilePrototypeMethods[V]
-  ](rdd: RDD[(K, V)] with Metadata[TileLayerMetadata[K]],
-    layoutScheme: LayoutScheme,
-    startZoom: Int,
-    partitioner: Option[Partitioner])
-   (f: (RDD[(K, V)] with Metadata[TileLayerMetadata[K]], Int) => Unit): RDD[(K, V)] with Metadata[TileLayerMetadata[K]] =
-=======
    (f: (RDD[(K, V)] with Metadata[M], Int) => Unit): RDD[(K, V)] with Metadata[M] =
     upLevels(rdd, layoutScheme, startZoom, 0, resampleMethod, partitioner)(f)
 
@@ -304,6 +197,5 @@
     startZoom: Int,
     partitioner: Option[Partitioner])
    (f: (RDD[(K, V)] with Metadata[M], Int) => Unit): RDD[(K, V)] with Metadata[M] =
->>>>>>> d92e466d
     upLevels(rdd, layoutScheme, startZoom, NearestNeighbor, partitioner)(f)
 }