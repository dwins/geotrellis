--- conflicted
+++ resolved
@@ -38,17 +38,11 @@
     val accumulo = AccumuloInstance(args.instance, args.zookeeper, args.user, new PasswordToken(args.password))
     val source = sparkContext.netCdfRDD(args.inPath)
     val layoutScheme = ZoomedLayoutScheme()
-<<<<<<< HEAD
-    val (level, rdd) =  Ingest[NetCdfBand, SpaceTimeKey](source, args.destCrs, layoutScheme)
+
     val writer = accumulo.rasterCatalog.writer[SpaceTimeKey](args.table)
-
-    val save = { (rdd: RasterRDD[SpaceTimeKey], level: LayoutLevel) =>
-      writer.write(LayerId(args.layerName, level.zoom), rdd)
-=======
         
     Ingest[NetCdfBand, SpaceTimeKey](source, args.destCrs, layoutScheme, args.pyramid) { (rdd, level) =>  
-      accumulo.catalog.save(LayerId(args.layerName, level.zoom), args.table, rdd, args.clobber)
->>>>>>> 44a22acd
+      writer.write(LayerId(args.layerName, level.zoom), rdd)
     }
   }
 }