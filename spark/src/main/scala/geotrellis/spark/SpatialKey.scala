package geotrellis.spark

object SpatialKey {
<<<<<<< HEAD

  implicit def _spatialComponent: SpatialComponent[SpatialKey] =
    KeyLens[SpatialKey, SpatialKey](k => k, k => _ => k)
=======
  implicit object SpatialComponent extends IdentityComponent[SpatialKey]
>>>>>>> 25ea7e87

  implicit def tupToKey(tup: (Int, Int)): SpatialKey =
    SpatialKey(tup._1, tup._2)

  implicit def keyToTup(key: SpatialKey): (Int, Int) =
    (key.col, key.row)

  implicit def ordering[A <: SpatialKey]: Ordering[A] =
    Ordering.by(sk => (sk.col, sk.row))

}

/** A SpatialKey designates the spatial positioning of a layer's tile. */
case class SpatialKey(col: Int, row: Int) extends Product2[Int, Int] {
  def _1 = col
  def _2 = row
}<|MERGE_RESOLUTION|>--- conflicted
+++ resolved
@@ -1,13 +1,7 @@
 package geotrellis.spark
 
 object SpatialKey {
-<<<<<<< HEAD
-
-  implicit def _spatialComponent: SpatialComponent[SpatialKey] =
-    KeyLens[SpatialKey, SpatialKey](k => k, k => _ => k)
-=======
   implicit object SpatialComponent extends IdentityComponent[SpatialKey]
->>>>>>> 25ea7e87
 
   implicit def tupToKey(tup: (Int, Int)): SpatialKey =
     SpatialKey(tup._1, tup._2)
