--- conflicted
+++ resolved
@@ -4,11 +4,8 @@
 import geotrellis.spark._
 import geotrellis.spark.op._
 import geotrellis.raster.op.local.Max
-<<<<<<< HEAD
 import org.apache.spark.Partitioner
-=======
 import org.apache.spark.rdd.RDD
->>>>>>> 629ca364
 
 trait MaxTileRDDMethods[K] extends TileRDDMethods[K] {
   /** Max a constant Int value to each cell. */
@@ -20,21 +17,12 @@
     self.mapValues { r => Max(r, d) }
 
   /** Max the values of each cell in each raster.  */
-<<<<<<< HEAD
-  def localMax(other: Self): Self = localMax(other, None)
-  def localMax(other: Self, partitioner: Option[Partitioner]): Self =
+  def localMax(other: RDD[(K, Tile)]): RDD[(K, Tile)] = localMax(other, None)
+  def localMax(other: RDD[(K, Tile)], partitioner: Option[Partitioner]): RDD[(K, Tile)] =
     self.combineValues(other, partitioner)(Max.apply)
 
   /** Max the values of each cell in each raster.  */
-  def localMax(others: Seq[Self]): Self = localMax(others, None)
-  def localMax(others: Seq[Self], partitioner: Option[Partitioner]): Self =
+  def localMax(others: Seq[RDD[(K, Tile)]]): RDD[(K, Tile)] = localMax(others, None)
+  def localMax(others: Seq[RDD[(K, Tile)]], partitioner: Option[Partitioner]): RDD[(K, Tile)] =
     self.combineValues(others, partitioner)(Max.apply)
-=======
-  def localMax(other: RDD[(K, Tile)]) =
-    self.combineValues(other)(Max.apply)
-
-  /** Max the values of each cell in each raster.  */
-  def localMax(others: Seq[RDD[(K, Tile)]]) =
-    self.combineValues(others)(Max.apply)
->>>>>>> 629ca364
 }