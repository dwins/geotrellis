--- conflicted
+++ resolved
@@ -53,12 +53,8 @@
     with partitioner.Implicits
     with Serializable // required for java serialization, even though it's mixed in
 {
-<<<<<<< HEAD
-  type RasterRDD[K] = RDD[(K, Tile)] with Metadata[RasterMetaData]
-=======
+  type RasterRDD[K] = RDD[(K, Tile)] with Metadata[RasterMetaData[K]]
 
-  type RasterRDD[K] = RDD[(K, Tile)] with Metadata[RasterMetaData[K]]
->>>>>>> 5dd0938f
   object RasterRDD {
     def apply[K](rdd: RDD[(K, Tile)], metadata: RasterMetaData[K]): RasterRDD[K] =
       new ContextRDD(rdd, metadata)
@@ -83,10 +79,10 @@
     */
   implicit class ComponentMethods[T](val self: T) extends MethodExtensions[T] {
     def getComponent[C]()(implicit component: Component[T, C]): C =
-      self &|-> component get
+      component.get(self)
 
     def setComponent[C](value: C)(implicit component: Component[T, C]): T =
-      self &|-> component set(value)
+      component.set(value)(self)
   }
 
   type SpatialComponent[K] = KeyComponent[K, SpatialKey]
