package geotrellis.spark.io.hadoop

import geotrellis.spark._
import geotrellis.spark.io._
import geotrellis.spark.io.hadoop.formats._
import geotrellis.spark.op.stats._
import org.apache.hadoop.conf.Configuration
import org.apache.hadoop.fs.Path
import org.apache.hadoop.io.SequenceFile
import org.apache.hadoop.mapreduce.lib.input.SequenceFileInputFormat
import org.apache.hadoop.mapreduce.lib.output.{MapFileOutputFormat, SequenceFileOutputFormat}
import org.apache.hadoop.mapreduce.{JobContext, Job}
import org.apache.spark._
import org.apache.spark.rdd._
import org.apache.spark.SparkContext._
import scala.reflect._

/** Provides a catalog for storing rasters in any Hadoop supported file system.
  * 
  * The user provides a root path, for example, hdfs://localhost:8020/user/hadoop/geotrellis.
  * The metadata for each raster will be stored in the same folder as the tiles.
  * By default layers will be stored with a folder of the layer name and subfolder of layer zoom.
  * For instance, if we have a layer with name "NLCD" with zoom level 10, the path to the data might be
  * hdfs://localhost:8020/user/hadoop/geotrellis/NLCD/10
  *
  * By providing Params argument, you may specify a subfolder to use in the catalogRoot.
  * For instance, providing Params of "us/2011" will instead save the above layer to:
  * hdfs://localhost:8020/user/hadoop/geotrellis/us/2011/NLCD/10
  *
  * If Params have been provided on save they must be used on load for the layer to be found.
  * To get more sophisticated folder hierarchy please use paramsConfig which will allow you to define
  * default subfolders to be used on both loading and saving based on both on raster Key and LayerId.
  */
class HadoopCatalog private (
    sc: SparkContext,
    val metaDataCatalog: HadoopMetaDataCatalog,
    rootPath: Path,
    paramsConfig: DefaultParams[String],
    catalogConfig: HadoopCatalog.Config)
  extends Catalog with Logging {

  type Params = String // subdirectory under the rootPath, ex: "nlcd/2011"
  type SupportedKey[K] = HadoopWritable[K]

  def paramsFor[K: HadoopWritable: ClassTag](id: LayerId): String =
    paramsConfig.paramsFor[K](id).getOrElse("")

  def pathFor(id: LayerId, subDir: String) =
    if (subDir == "")
      new Path(rootPath, catalogConfig.layerDataDir(id))
    else
      new Path(new Path(rootPath, subDir), catalogConfig.layerDataDir(id))

  private def writeSplits[K: HadoopWritable](splits: Array[K], raster: Path, conf: Configuration): Unit = {
    val splitFile = new Path(raster, catalogConfig.splitsFile)
    HdfsUtils.writeArray[K](splitFile, conf, splits)
  }

  private def readSplits[K: HadoopWritable: ClassTag](raster: Path, conf: Configuration): Array[K] = {
    val splitFile = new Path(raster, catalogConfig.splitsFile)
    HdfsUtils.readArray[K](splitFile, conf)
  }

  def load[K: HadoopWritable : ClassTag](id: LayerId, metaData: RasterMetaData, subDir: String, filters: FilterSet[K]): RasterRDD[K] = {
    val keyWritable = implicitly[HadoopWritable[K]]
    import keyWritable.implicits._

    val path = pathFor(id, subDir)
    val dataPath = path.suffix(catalogConfig.SEQFILE_GLOB)

    logDebug(s"Loading $id from $dataPath")

    val conf = sc.hadoopConfiguration
    val inputConf = sc.hadoopConfiguration.withInputPath(path.suffix(catalogConfig.SEQFILE_GLOB))

    val writableRdd: RDD[(keyWritable.Writable, TileWritable)] =
      if(filters.isEmpty) {
        sc.newAPIHadoopRDD[keyWritable.Writable, TileWritable, SequenceFileInputFormat[keyWritable.Writable, TileWritable]](
          inputConf,
          classOf[SequenceFileInputFormat[keyWritable.Writable, TileWritable]],
          classTag[keyWritable.Writable].runtimeClass.asInstanceOf[Class[keyWritable.Writable]], // ¯\_(ツ)_/¯
          classOf[TileWritable]
        )
      } else {
        val partitioner = KeyPartitioner[K](readSplits(path, conf))

        val _filters = sc.broadcast(filters)
        val includeKey: keyWritable.Writable => Boolean =
          { writable =>
            _filters.value.includeKey(keyWritable.toValue(writable))
          }

        val includePartition: Partition => Boolean =
          { partition =>
            val minKey = partitioner.minKey(partition.index)
            val maxKey = partitioner.maxKey(partition.index)

            _filters.value.includePartition(minKey, maxKey)
          }

        new PreFilteredHadoopRDD[keyWritable.Writable, TileWritable](
          sc,
          classOf[SequenceFileInputFormat[keyWritable.Writable, TileWritable]],
          classTag[keyWritable.Writable].runtimeClass.asInstanceOf[Class[keyWritable.Writable]],
          classOf[TileWritable],
          inputConf
        )(includePartition)(includeKey)
      }
    val md = metaData // else $outer will refer to HadoopCatalog
    asRasterRDD(md) {
      writableRdd
        .map  { case (keyWritable, tileWritable) =>
          (keyWritable.toValue, tileWritable.toTile(md))
         }
    }
  }

  def save[K: HadoopWritable : ClassTag](id: LayerId, subDir: String, rdd: RasterRDD[K], clobber: Boolean): Unit = {
    val keyWritable = implicitly[HadoopWritable[K]]
    import keyWritable.implicits._

    val conf = rdd.context.hadoopConfiguration
    val path: Path = pathFor(id, subDir)
    val fs = rootPath.getFileSystem(sc.hadoopConfiguration)
    logDebug(s"Exists: $path, ${fs.exists(path)}")
    if(fs.exists(path)) {
      if(clobber) {
        logDebug(s"Deleting $path")
        fs.delete(path, true)
      } else
        sys.error(s"Directory already exists: $path")
    }

    val job = Job.getInstance(conf)
    job.getConfiguration.set("io.map.index.interval", "1")
    SequenceFileOutputFormat.setOutputCompressionType(job, SequenceFile.CompressionType.RECORD)

    logInfo(s"Saving RasterRDD for $id to ${path}")

    // Figure out how many partitions there should be based on block size.
    val partitions = {
      val blockSize = fs.getDefaultBlockSize(path)
      val tileCount = rdd.count
      val tileSize = rdd.metaData.tileLayout.tileSize * rdd.metaData.cellType.bytes
      val tilesPerBlock = {
        val tpb = (blockSize / tileSize) * catalogConfig.compressionFactor
        if(tpb == 0) {
          logWarning(s"Tile size is too large for this filesystem (tile size: $tileSize, block size: $blockSize)")
          1
        } else tpb
      }

      math.ceil(tileCount / tilesPerBlock.toDouble).toInt
    }

    // Sort the writables, and cache as we'll be computing this RDD twice.
    val sortedWritable =
      rdd
        .map { case (key, tile) => (key.toWritable, TileWritable(tile)) }
        .sortByKey(numPartitions = partitions)
        .cache

    // Run over the partitions and collect the first values, as they will be named the split values.
    val splits: Array[K] =
      sortedWritable
        .mapPartitions { iter =>
          if(iter.hasNext) Seq(iter.next._1.toValue).iterator else sys.error(s"Empty partition.")
         }
        .collect

    // Write the RDD.
    sortedWritable
      .saveAsNewAPIHadoopFile(
        path.toUri.toString,
        implicitly[ClassTag[keyWritable.Writable]].runtimeClass,
        classOf[TileWritable],
        classOf[MapFileOutputFormat],
        job.getConfiguration
      )

<<<<<<< HEAD
      writeSplits(splits, path, conf)
      logInfo(s"Finished saving tiles to ${path}")
      val metaData = LayerMetaData(
        keyClass = classTag[K].toString,
        rasterMetaData = rdd.metaData,
        histogram = Some(rdd.histogram)
      )
      metaDataCatalog.save(id, subDir, metaData, clobber)
    }
=======
    writeSplits(splits, path, conf)
    logInfo(s"Finished saving tiles to ${path}")
    val metaData = LayerMetaData(
      keyClass = classTag[K].toString,
      rasterMetaData = rdd.metaData,
      histogram = Some(rdd.histogram)
    )
    metaDataCatalog.save(id, subDir, metaData, clobber)
  }
>>>>>>> 4f627f3a
}

object HadoopCatalog {
  case class Config(
    /** Compression factor for determining how many tiles can fit into
      * one block on a Hadoop-readable file system. */
    compressionFactor: Double,

    /** Name of the splits file that contains the partitioner data */
    splitsFile: String,

    /** Name of file that will contain the metadata under the layer path. */
    metaDataFileName: String,

    /** Creates a subdirectory path based on a layer id. */
    layerDataDir: LayerId => String
  ) {
    /** Sequence file data directory for reading data.
      * Don't see a reason why the API would allow this to be modified
      */
    final val SEQFILE_GLOB = "/*[0-9]*/data"
  }

  object Config {
    val DEFAULT = 
      Config(
        compressionFactor = 1.3, // Assume tiles can be compressed 30% (so, compressionFactor - 1)
        splitsFile = "splits",
        metaDataFileName = "metadata.json",
        layerDataDir = { layerId: LayerId => s"${layerId.name}/${layerId.zoom}" }
      )
  }
  
  /** Use val as base in Builder pattern to make your own table mappings. */
  val BaseParams = new DefaultParams[String](Map.empty.withDefaultValue(""), Map.empty)

  def apply(sc: SparkContext, rootPath: Path,
            paramsConfig: DefaultParams[String] = HadoopCatalog.BaseParams,
            catalogConfig: HadoopCatalog.Config = Config.DEFAULT): HadoopCatalog = {
    HdfsUtils.ensurePathExists(rootPath, sc.hadoopConfiguration)
    val metaDataCatalog = new HadoopMetaDataCatalog(sc, rootPath, catalogConfig.layerDataDir, catalogConfig.metaDataFileName)
    new HadoopCatalog(sc, metaDataCatalog, rootPath, paramsConfig, catalogConfig)
  }
}<|MERGE_RESOLUTION|>--- conflicted
+++ resolved
@@ -178,17 +178,6 @@
         job.getConfiguration
       )
 
-<<<<<<< HEAD
-      writeSplits(splits, path, conf)
-      logInfo(s"Finished saving tiles to ${path}")
-      val metaData = LayerMetaData(
-        keyClass = classTag[K].toString,
-        rasterMetaData = rdd.metaData,
-        histogram = Some(rdd.histogram)
-      )
-      metaDataCatalog.save(id, subDir, metaData, clobber)
-    }
-=======
     writeSplits(splits, path, conf)
     logInfo(s"Finished saving tiles to ${path}")
     val metaData = LayerMetaData(
@@ -198,7 +187,6 @@
     )
     metaDataCatalog.save(id, subDir, metaData, clobber)
   }
->>>>>>> 4f627f3a
 }
 
 object HadoopCatalog {
