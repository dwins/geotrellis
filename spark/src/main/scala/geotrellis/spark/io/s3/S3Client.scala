package geotrellis.spark.io.s3

import com.amazonaws.auth.{DefaultAWSCredentialsProviderChain, AWSCredentials, AWSCredentialsProvider}
import com.amazonaws.services.s3.model.DeleteObjectsRequest.KeyVersion
import com.amazonaws.services.s3.{AmazonS3Client => AWSAmazonS3Client}
import java.io.{InputStream, ByteArrayInputStream}
import com.amazonaws.retry.PredefinedRetryPolicies
import com.amazonaws.services.s3.model._
import com.typesafe.scalalogging.slf4j._
import scala.annotation.tailrec
import scala.collection.JavaConverters._
import scala.collection.mutable
import com.amazonaws.ClientConfiguration
import org.apache.commons.io.IOUtils
import scala.collection.JavaConversions._

trait S3Client extends LazyLogging {

  def listObjects(listObjectsRequest: ListObjectsRequest): ObjectListing
  
  def listObjects(bucketName: String, prefix: String): ObjectListing =
    listObjects(new ListObjectsRequest(bucketName, prefix, null, null, null))

  def listKeys(bucketName: String, prefix: String): Seq[String] =
    listKeys(new ListObjectsRequest(bucketName, prefix, null, null, null))

  def listKeys(listObjectsRequest: ListObjectsRequest): Seq[String]

  def getObject(getObjectRequest: GetObjectRequest): S3Object

  def putObject(putObjectRequest: PutObjectRequest): PutObjectResult

  def listNextBatchOfObjects(listing: ObjectListing): ObjectListing

<<<<<<< HEAD
=======
  def getObject(bucketName: String, key: String): S3Object = 
    getObject(new GetObjectRequest(bucketName, key))

  @tailrec
  final def deleteListing(bucket: String, listing: ObjectListing): Unit = {
    deleteObjects(bucket, listing.getObjectSummaries.map { os => new KeyVersion(os.getKey) }.toList)
    if (listing.isTruncated) deleteListing(bucket, listNextBatchOfObjects(listing))
  }

>>>>>>> 89f23603
  def deleteObject(deleteObjectRequest: DeleteObjectRequest): Unit

  def copyObject(copyObjectRequest: CopyObjectRequest): CopyObjectResult

  def deleteObjects(deleteObjectsRequest: DeleteObjectsRequest): Unit

  def getObject(bucketName: String, key: String): S3Object =
    getObject(new GetObjectRequest(bucketName, key))

  def deleteObjects(bucketName: String, keys: List[KeyVersion]): Unit = {
    val objectsDeleteRequest = new DeleteObjectsRequest(bucketName)
    objectsDeleteRequest.setKeys(keys.asJava)
    deleteObjects(objectsDeleteRequest)
  }

  def copyObject(sourceBucketName: String, sourceKey: String,
                 destinationBucketName: String, destinationKey: String): CopyObjectResult =
    copyObject(new CopyObjectRequest(sourceBucketName, sourceKey, destinationBucketName, destinationKey))

  def deleteObject(bucketName: String, key: String): Unit =
    deleteObject(new DeleteObjectRequest(bucketName, key))

  def putObject(bucketName: String, key: String, input: InputStream, metadata: ObjectMetadata): PutObjectResult = 
    putObject(new PutObjectRequest(bucketName, key, input, metadata))

  def putObject(bucketName: String, key: String, bytes: Array[Byte], metadata: ObjectMetadata): PutObjectResult = {    
    metadata.setContentLength(bytes.length)
    putObject(bucketName, key, new ByteArrayInputStream(bytes), metadata)
  }

  def putObject(bucketName: String, key: String, bytes: Array[Byte]): PutObjectResult =
    putObject(bucketName, key, bytes, new ObjectMetadata())

  def readBytes(bucketName: String, key: String): Array[Byte] =
    readBytes(new GetObjectRequest(bucketName, key))

  def readBytes(getObjectRequest: GetObjectRequest): Array[Byte]

  def listObjectsIterator(bucketName: String, prefix: String, maxKeys: Int = 0): Iterator[S3ObjectSummary] =          
      listObjectsIterator(new ListObjectsRequest(bucketName, prefix, null, null, if (maxKeys == 0) null else maxKeys))

  def listObjectsIterator(request: ListObjectsRequest): Iterator[S3ObjectSummary] =
    new Iterator[S3ObjectSummary] {      
      var listing = listObjects(request)
      var iter = listing.getObjectSummaries.asScala.iterator

      def getNextPage: Boolean =  {
        val nextRequest = request.withMarker(listing.getNextMarker)
        listing = listObjects(nextRequest)
        listing.getObjectSummaries.asScala.iterator        
        iter.hasNext
      }

      def hasNext: Boolean = {
        iter.hasNext || getNextPage
      }      

      def next: S3ObjectSummary = iter.next
    }                
}

object S3Client {
  def defaultConfiguration = {
    val config = new com.amazonaws.ClientConfiguration
    config.setMaxConnections(128)
    config.setMaxErrorRetry(16)
    config.setConnectionTimeout(100000)
    config.setSocketTimeout(100000)
    config.setRetryPolicy(PredefinedRetryPolicies.getDefaultRetryPolicyWithCustomMaxRetries(32))
    config
  }

  def default =
    new AmazonS3Client(new DefaultAWSCredentialsProviderChain(), defaultConfiguration)
}

class AmazonS3Client(s3client: AWSAmazonS3Client) extends S3Client {

  def this(credentials: AWSCredentials, config: ClientConfiguration) =
    this(new AWSAmazonS3Client(credentials, config))

  def this(provider: AWSCredentialsProvider, config: ClientConfiguration) =
    this(new AWSAmazonS3Client(provider, config))

  def this(provider: AWSCredentialsProvider) =
    this(provider, new ClientConfiguration())

  def listObjects(listObjectsRequest: ListObjectsRequest): ObjectListing =
    s3client.listObjects(listObjectsRequest)

  def listKeys(listObjectsRequest: ListObjectsRequest): Seq[String] = {
    var listing: ObjectListing = null
    val result = mutable.ListBuffer[String]()
    do {
      listing = s3client.listObjects(listObjectsRequest)
      // avoid including "directories" in the input split, can cause 403 errors on GET
      result ++= listing.getObjectSummaries.asScala.map(_.getKey).filterNot(_ endsWith "/")
      listObjectsRequest.setMarker(listing.getNextMarker)
    } while (listing.isTruncated)

    result.toSeq
  }

  def getObject(getObjectRequest: GetObjectRequest): S3Object =
    s3client.getObject(getObjectRequest)

  def putObject(putObjectRequest: PutObjectRequest): PutObjectResult =
    s3client.putObject(putObjectRequest)

  def deleteObject(deleteObjectRequest: DeleteObjectRequest): Unit =
    s3client.deleteObject(deleteObjectRequest)

  def copyObject(copyObjectRequest: CopyObjectRequest): CopyObjectResult =
    s3client.copyObject(copyObjectRequest)

  def listNextBatchOfObjects(listing: ObjectListing): ObjectListing =
    s3client.listNextBatchOfObjects(listing)

   def deleteObjects(deleteObjectsRequest: DeleteObjectsRequest): Unit =
     s3client.deleteObjects(deleteObjectsRequest)

  def readBytes(getObjectRequest: GetObjectRequest): Array[Byte] = {
    val obj = s3client.getObject(getObjectRequest)
    val inStream = obj.getObjectContent
    try {
      IOUtils.toByteArray(inStream)
    } finally {
      inStream.close()
    }
  }
}<|MERGE_RESOLUTION|>--- conflicted
+++ resolved
@@ -32,18 +32,12 @@
 
   def listNextBatchOfObjects(listing: ObjectListing): ObjectListing
 
-<<<<<<< HEAD
-=======
-  def getObject(bucketName: String, key: String): S3Object = 
-    getObject(new GetObjectRequest(bucketName, key))
-
   @tailrec
   final def deleteListing(bucket: String, listing: ObjectListing): Unit = {
     deleteObjects(bucket, listing.getObjectSummaries.map { os => new KeyVersion(os.getKey) }.toList)
     if (listing.isTruncated) deleteListing(bucket, listNextBatchOfObjects(listing))
   }
 
->>>>>>> 89f23603
   def deleteObject(deleteObjectRequest: DeleteObjectRequest): Unit
 
   def copyObject(copyObjectRequest: CopyObjectRequest): CopyObjectResult
