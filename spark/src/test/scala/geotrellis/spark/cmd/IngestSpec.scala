/*
 * Copyright (c) 2014 DigitalGlobe.
 * 
 * Licensed under the Apache License, Version 2.0 (the "License");
 * you may not use this file except in compliance with the License.
 * You may obtain a copy of the License at
 * 
 * http://www.apache.org/licenses/LICENSE-2.0
 * 
 * Unless required by applicable law or agreed to in writing, software
 * distributed under the License is distributed on an "AS IS" BASIS,
 * WITHOUT WARRANTIES OR CONDITIONS OF ANY KIND, either express or implied.
 * See the License for the specific language governing permissions and
 * limitations under the License.
 */

package geotrellis.spark.cmd
import geotrellis.Extent
import geotrellis.spark.TestEnvironment
import geotrellis.spark.metadata.PyramidMetadata
import geotrellis.spark.metadata.RasterMetadata
import geotrellis.spark.rdd.TileIdPartitioner
import geotrellis.spark.storage.RasterReader
import geotrellis.spark.tiling.PixelExtent
import geotrellis.spark.tiling.TileExtent
import geotrellis.spark.tiling.TmsTiling

import org.apache.hadoop.fs.Path
import org.apache.hadoop.io.SequenceFile
import org.scalatest.FunSpec
import org.scalatest.matchers.ShouldMatchers

import java.awt.image.DataBuffer

/*
 * Tests both local and spark ingest mode
 */
class IngestSpec extends FunSpec with TestEnvironment with ShouldMatchers {

  // subdirectories under the test directory for each of the two modes
  val localTestOutput = new Path(outputLocal, "local")
  val sparkTestOutput = new Path(outputLocal, "spark")

  describe("Local Ingest") {
    val allOnes = new Path(inputHome, "all-ones.tif")
<<<<<<< HEAD
    val cmd = s"--input ${allOnes.toString} --output ${outputLocal}"
        
    IngestMain.main(cmd.split(' '))
    val raster = new Path(outputLocal, "10")

    ignore("should create the correct metadata") {
=======

    // do the actual ingest in local mode
    val cmd = s"--input ${allOnes.toString} --outputpyramid ${localTestOutput}"
    Ingest.main(cmd.split(' '))

    val raster = new Path(localTestOutput, "10")
    val meta = PyramidMetadata(localTestOutput, conf)

    it("should create the correct metadata") {
      verifyMetadata(meta)
    }
>>>>>>> 4ae8fd69

    it("should have the right zoom level directory") {
      verifyZoomLevelDirectory(raster)
    }

    it("should have the right number of splits for the base zoom level") {
      verifyPartitions(raster)
    }

    it("should have the correct tiles (checking tileIds)") {
      verifyTiles(raster, meta)
    }

    it("should have its data files compressed") {
      verifyCompression(raster)
    }
    
    it("should have its block size set correctly") {
      verifyBlockSize(raster)
    }
  }

  describe("Spark Ingest") {

    val allOnes = new Path(inputHome, "all-ones.tif")

    // do the actual ingest in spark mode
    val cmd = s"--input ${allOnes.toString} --outputpyramid ${sparkTestOutput} --sparkMaster local"
    Ingest.main(cmd.split(' '))

    val raster = new Path(sparkTestOutput, "10")
    val meta = PyramidMetadata(sparkTestOutput, conf)

    it("should create the correct metadata") {
      verifyMetadata(meta)
    }

<<<<<<< HEAD
    ignore("should have the right zoom level directory") {
      localFS.exists(raster) should be(true)
    }

    ignore("should have the right number of splits for the base zoom level") {
      val partitioner = TileIdPartitioner(raster, conf)
      partitioner.numPartitions should be(1)
    }

    it("should have the correct tiles (checking tileIds)") {
      val meta = PyramidMetadata(outputLocal, conf)
      val reader = RasterReader(raster, conf)
      val actualTileIds = reader.map { case (tw, aw) => tw.get }.toList
      val tileExtent = meta.metadataForBaseZoom.tileExtent
      val expectedTileIds = for {
        ty <- tileExtent.ymin to tileExtent.ymax
        tx <- tileExtent.xmin to tileExtent.xmax
      } yield TmsTiling.tileId(tx, ty, meta.maxZoomLevel)
      println(actualTileIds)
      actualTileIds should be(expectedTileIds)
      reader.close()
=======
    it("should have the right zoom level directory") {
      verifyZoomLevelDirectory(raster)
    }

    it("should have the right number of splits for the base zoom level") {
      verifyPartitions(raster)
    }

    it("should have the correct tiles (checking tileIds)") {
      verifyTiles(raster, meta)
    }

    it("should have its data files compressed") {
      verifyCompression(raster)
>>>>>>> 4ae8fd69
    }
    
    it("should have its block size set correctly") {
      verifyBlockSize(raster)
    }
  }

  private def verifyMetadata(actualMeta: PyramidMetadata): Unit = {
    val expectedMeta = PyramidMetadata(
      Extent(141.7066666666667, -18.373333333333342, 142.56000000000003, -17.52000000000001),
      512,
      1,
      -9999.0,
      DataBuffer.TYPE_FLOAT,
      10,
      Map("10" -> new RasterMetadata(PixelExtent(0, 0, 1243, 1243), TileExtent(915, 203, 917, 206))))

    actualMeta should be(expectedMeta)

  }

  private def verifyZoomLevelDirectory(raster: Path): Unit =
    localFS.exists(raster) should be(true)

  private def verifyPartitions(raster: Path): Unit = {
    val partitioner = TileIdPartitioner(raster, conf)
    partitioner.numPartitions should be(1)
  }

  private def verifyTiles(raster: Path, meta: PyramidMetadata): Unit = {
    val reader = RasterReader(raster, conf)
    val actualTileIds = reader.map { case (tw, aw) => tw.get }.toList
    val tileExtent = meta.metadataForBaseZoom.tileExtent
    val expectedTileIds = for {
      ty <- tileExtent.ymin to tileExtent.ymax
      tx <- tileExtent.xmin to tileExtent.xmax
    } yield TmsTiling.tileId(tx, ty, meta.maxZoomLevel)
    reader.close()
    actualTileIds should be(expectedTileIds)
  }

  private def verifyCompression(raster: Path): Unit = {
    val dataFile = new Path(new Path(raster, "part-00000"), "data")
    val dataReader = new SequenceFile.Reader(localFS, dataFile, conf)
    val isCompressed = dataReader.isCompressed()
    dataReader.close()
    isCompressed should be(true)
  }

  private def verifyBlockSize(raster: Path): Unit = {
    val expectedBlockSize = localFS.getDefaultBlockSize()
    val actualBlockSize = localFS.getFileStatus(raster).getBlockSize()
    actualBlockSize should be(expectedBlockSize)
  }
}<|MERGE_RESOLUTION|>--- conflicted
+++ resolved
@@ -43,18 +43,10 @@
 
   describe("Local Ingest") {
     val allOnes = new Path(inputHome, "all-ones.tif")
-<<<<<<< HEAD
-    val cmd = s"--input ${allOnes.toString} --output ${outputLocal}"
-        
-    IngestMain.main(cmd.split(' '))
-    val raster = new Path(outputLocal, "10")
-
-    ignore("should create the correct metadata") {
-=======
 
     // do the actual ingest in local mode
     val cmd = s"--input ${allOnes.toString} --outputpyramid ${localTestOutput}"
-    Ingest.main(cmd.split(' '))
+    IngestCommand.main(cmd.split(' '))
 
     val raster = new Path(localTestOutput, "10")
     val meta = PyramidMetadata(localTestOutput, conf)
@@ -62,7 +54,6 @@
     it("should create the correct metadata") {
       verifyMetadata(meta)
     }
->>>>>>> 4ae8fd69
 
     it("should have the right zoom level directory") {
       verifyZoomLevelDirectory(raster)
@@ -91,7 +82,7 @@
 
     // do the actual ingest in spark mode
     val cmd = s"--input ${allOnes.toString} --outputpyramid ${sparkTestOutput} --sparkMaster local"
-    Ingest.main(cmd.split(' '))
+    IngestCommand.main(cmd.split(' '))
 
     val raster = new Path(sparkTestOutput, "10")
     val meta = PyramidMetadata(sparkTestOutput, conf)
@@ -100,29 +91,6 @@
       verifyMetadata(meta)
     }
 
-<<<<<<< HEAD
-    ignore("should have the right zoom level directory") {
-      localFS.exists(raster) should be(true)
-    }
-
-    ignore("should have the right number of splits for the base zoom level") {
-      val partitioner = TileIdPartitioner(raster, conf)
-      partitioner.numPartitions should be(1)
-    }
-
-    it("should have the correct tiles (checking tileIds)") {
-      val meta = PyramidMetadata(outputLocal, conf)
-      val reader = RasterReader(raster, conf)
-      val actualTileIds = reader.map { case (tw, aw) => tw.get }.toList
-      val tileExtent = meta.metadataForBaseZoom.tileExtent
-      val expectedTileIds = for {
-        ty <- tileExtent.ymin to tileExtent.ymax
-        tx <- tileExtent.xmin to tileExtent.xmax
-      } yield TmsTiling.tileId(tx, ty, meta.maxZoomLevel)
-      println(actualTileIds)
-      actualTileIds should be(expectedTileIds)
-      reader.close()
-=======
     it("should have the right zoom level directory") {
       verifyZoomLevelDirectory(raster)
     }
@@ -137,7 +105,6 @@
 
     it("should have its data files compressed") {
       verifyCompression(raster)
->>>>>>> 4ae8fd69
     }
     
     it("should have its block size set correctly") {
