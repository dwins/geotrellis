--- conflicted
+++ resolved
@@ -15,10 +15,10 @@
 import org.apache.hadoop.fs.Path
 
 class HadoopCatalogSpec extends FunSpec
-with Matchers
-with RasterRDDMatchers
-with TestEnvironment
-with OnlyIfCanRunSpark
+    with Matchers
+    with RasterRDDMatchers
+    with TestEnvironment
+    with OnlyIfCanRunSpark
 {
 
   describe("Hadoop Catalog") {
@@ -53,24 +53,13 @@
           catalog.load[SpatialKey](LayerId("ones", 10)).count should be > 0l
         }
 
-<<<<<<< HEAD
-      // it("should succeed loading with single path Props"){
-      //   catalog.load[SpatialKey](LayerId("ones", level.zoom), "sub1").count should be > 0l
-      // }
-
-      // it("should succeed loading with double path Props"){
-      //   catalog.load[SpatialKey](LayerId("ones", level.zoom), "sub1/sub2").count should be > 0l
-      // }
-=======
         it("should succeed loading with single path Props"){
-          catalog.load[SpatialKey](LayerId("ones", level.zoom), "sub1").count should be > 0l
+          catalog.load[SpatialKey](LayerId("ones", level.zoom)).count should be > 0l
         }
 
         it("should succeed loading with double path Props"){
-          catalog.load[SpatialKey](LayerId("ones", level.zoom), "sub1/sub2").count should be > 0l
+          catalog.load[SpatialKey](LayerId("ones", level.zoom)).count should be > 0l
         }
->>>>>>> 44a22acd
-
 
         it("should load out saved tiles, but only for the right zoom"){
           intercept[LayerNotFoundError] {
