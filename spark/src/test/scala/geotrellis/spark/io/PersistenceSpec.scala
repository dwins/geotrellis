package geotrellis.spark.io

import geotrellis.raster._
import com.github.nscala_time.time.Imports._
import geotrellis.spark._
import geotrellis.vector.Extent
import org.apache.spark.rdd.RDD
import org.joda.time.DateTime
import org.scalatest._
import spray.json.JsonFormat
import scala.reflect._

abstract class PersistenceSpec[K: ClassTag, V: ClassTag] extends FunSpec with Matchers { self: TestSparkContext =>
  type Container <: RDD[(K, V)]
  type TestReader = FilteringLayerReader[LayerId, K, Container]
  type TestWriter = Writer[LayerId, Container]
  type TestUpdater = LayerUpdater[LayerId, K, V, Container]
  type TestDeleter = LayerDeleter[LayerId]
  type TestCopier = LayerCopier[LayerId]
  type TestMover = LayerMover[LayerId]
  type TestTileReader = Reader[LayerId, Reader[K, V]]

  def sample: Container
  def reader: TestReader
  def writer: TestWriter
  def deleter: TestDeleter
  def copier: TestCopier
  def mover: TestMover
  def tiles: TestTileReader

<<<<<<< HEAD
  val layerId = LayerId("sample", 1)
  lazy val deleteLayerId = layerId.copy(name = s"${layerId.name}-delete") // second layer to avoid data race
  lazy val copiedLayerId = layerId.copy(name = s"${layerId.name}-copy")
  lazy val movedLayerId  = layerId.copy(name = s"${layerId.name}-move")
=======
  val layerId = LayerId("sample-" + this.getClass.getName, 1)
  val deleteLayerId = LayerId("deleteSample-" + this.getClass.getName, 1) // second layer to avoid data race
  val copiedLayerId = LayerId("copySample-" + this.getClass.getName, 1)
>>>>>>> 755f6bdd
  lazy val query = reader.query(layerId)
  
  it("should not find layer before write") {
    intercept[LayerNotFoundError] {
      reader.read(layerId)
    }
  }

  it("should not delete layer before write") {
    intercept[LayerNotFoundError] {
      deleter.delete(layerId)
    }
  }

  it("should write a layer") {
    writer.write(layerId, sample)
    writer.write(deleteLayerId, sample)
  }

  it("should read a layer back") {
    val actual = reader.read(layerId).keys.collect()
    val expected = sample.keys.collect()

    if (expected.diff(actual).nonEmpty)
      info(s"missing: ${(expected diff actual).toList}")
    if (actual.diff(expected).nonEmpty)
      info(s"unwanted: ${(actual diff expected).toList}")

    actual should contain theSameElementsAs expected
  }

  it("should read a single value") {
    val tileReader = tiles.read(layerId)
    val key = sample.keys.first()
    val readV: V = tileReader.read(key)
    val expectedV: V = sample.filter(_._1 == key).values.first()
    readV should be equals expectedV
  }

  it("should delete a layer") {
    deleter.delete(deleteLayerId)
    intercept[LayerNotFoundError] {
      reader.read(deleteLayerId)
    }
  }

  it ("shouldn't copy a layer which already exists") {
    intercept[LayerExistsError] {
      copier.copy(layerId, layerId)
    }
  }

  it ("shouldn't copy a layer which doesn't exists") {
    intercept[LayerNotFoundError] {
      copier.copy(copiedLayerId, copiedLayerId)
    }
  }

<<<<<<< HEAD
    it("should copy a layer") {
      copier.copy(layerId, copiedLayerId)
      reader.read(copiedLayerId).keys.collect() should contain theSameElementsAs reader.read(layerId).keys.collect()
    }

    it ("shouldn't move a layer which already exists") {
      intercept[LayerExistsError] {
        mover.move(layerId, layerId)
      }
    }

    it ("shouldn't move a layer which doesn't exists") {
      intercept[LayerNotFoundError] {
        mover.move(movedLayerId, movedLayerId)
      }
    }

    it("should move a layer") {
      val keysBeforeMove = reader.read(layerId).keys.collect()
      mover.move(layerId, movedLayerId)
      intercept[LayerNotFoundError] {
        reader.read(layerId)
      }
      keysBeforeMove should contain theSameElementsAs reader.read(movedLayerId).keys.collect()
      mover.move(movedLayerId, layerId)
    }
=======
  it("should copy a layer") {
    copier.copy(layerId, copiedLayerId)
    reader.read(copiedLayerId).keys.collect() should contain theSameElementsAs reader.read(layerId).keys.collect()
>>>>>>> 755f6bdd
  }
}<|MERGE_RESOLUTION|>--- conflicted
+++ resolved
@@ -10,7 +10,8 @@
 import spray.json.JsonFormat
 import scala.reflect._
 
-abstract class PersistenceSpec[K: ClassTag, V: ClassTag] extends FunSpec with Matchers { self: TestSparkContext =>
+abstract class PersistenceSpec[K: ClassTag, V: ClassTag] extends FunSpec with Matchers {
+  self: TestSparkContext =>
   type Container <: RDD[(K, V)]
   type TestReader = FilteringLayerReader[LayerId, K, Container]
   type TestWriter = Writer[LayerId, Container]
@@ -21,25 +22,26 @@
   type TestTileReader = Reader[LayerId, Reader[K, V]]
 
   def sample: Container
+
   def reader: TestReader
+
   def writer: TestWriter
+
   def deleter: TestDeleter
+
   def copier: TestCopier
+
   def mover: TestMover
+
   def tiles: TestTileReader
 
-<<<<<<< HEAD
-  val layerId = LayerId("sample", 1)
-  lazy val deleteLayerId = layerId.copy(name = s"${layerId.name}-delete") // second layer to avoid data race
-  lazy val copiedLayerId = layerId.copy(name = s"${layerId.name}-copy")
-  lazy val movedLayerId  = layerId.copy(name = s"${layerId.name}-move")
-=======
   val layerId = LayerId("sample-" + this.getClass.getName, 1)
-  val deleteLayerId = LayerId("deleteSample-" + this.getClass.getName, 1) // second layer to avoid data race
+  val deleteLayerId = LayerId("deleteSample-" + this.getClass.getName, 1)
+  // second layer to avoid data race
   val copiedLayerId = LayerId("copySample-" + this.getClass.getName, 1)
->>>>>>> 755f6bdd
+  val movedLayerId = LayerId("moveSample-" + this.getClass.getName, 1)
   lazy val query = reader.query(layerId)
-  
+
   it("should not find layer before write") {
     intercept[LayerNotFoundError] {
       reader.read(layerId)
@@ -84,49 +86,47 @@
     }
   }
 
-  it ("shouldn't copy a layer which already exists") {
+  it("shouldn't copy a layer which already exists") {
     intercept[LayerExistsError] {
       copier.copy(layerId, layerId)
     }
   }
 
-  it ("shouldn't copy a layer which doesn't exists") {
+  it("shouldn't copy a layer which doesn't exists") {
     intercept[LayerNotFoundError] {
       copier.copy(copiedLayerId, copiedLayerId)
     }
   }
 
-<<<<<<< HEAD
-    it("should copy a layer") {
-      copier.copy(layerId, copiedLayerId)
-      reader.read(copiedLayerId).keys.collect() should contain theSameElementsAs reader.read(layerId).keys.collect()
-    }
-
-    it ("shouldn't move a layer which already exists") {
-      intercept[LayerExistsError] {
-        mover.move(layerId, layerId)
-      }
-    }
-
-    it ("shouldn't move a layer which doesn't exists") {
-      intercept[LayerNotFoundError] {
-        mover.move(movedLayerId, movedLayerId)
-      }
-    }
-
-    it("should move a layer") {
-      val keysBeforeMove = reader.read(layerId).keys.collect()
-      mover.move(layerId, movedLayerId)
-      intercept[LayerNotFoundError] {
-        reader.read(layerId)
-      }
-      keysBeforeMove should contain theSameElementsAs reader.read(movedLayerId).keys.collect()
-      mover.move(movedLayerId, layerId)
-    }
-=======
   it("should copy a layer") {
     copier.copy(layerId, copiedLayerId)
     reader.read(copiedLayerId).keys.collect() should contain theSameElementsAs reader.read(layerId).keys.collect()
->>>>>>> 755f6bdd
+  }
+
+  it("should copy a layer") {
+    copier.copy(layerId, copiedLayerId)
+    reader.read(copiedLayerId).keys.collect() should contain theSameElementsAs reader.read(layerId).keys.collect()
+  }
+
+  it("shouldn't move a layer which already exists") {
+    intercept[LayerExistsError] {
+      mover.move(layerId, layerId)
+    }
+  }
+
+  it("shouldn't move a layer which doesn't exists") {
+    intercept[LayerNotFoundError] {
+      mover.move(movedLayerId, movedLayerId)
+    }
+  }
+
+  it("should move a layer") {
+    val keysBeforeMove = reader.read(layerId).keys.collect()
+    mover.move(layerId, movedLayerId)
+    intercept[LayerNotFoundError] {
+      reader.read(layerId)
+    }
+    keysBeforeMove should contain theSameElementsAs reader.read(movedLayerId).keys.collect()
+    mover.move(movedLayerId, layerId)
   }
 }