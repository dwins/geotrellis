/**************************************************************************
 * Copyright (c) 2014 Azavea.
 * 
 * Licensed under the Apache License, Version 2.0 (the "License");
 * you may not use this file except in compliance with the License.
 * You may obtain a copy of the License at
 * 
 * http://www.apache.org/licenses/LICENSE-2.0
 * 
 * Unless required by applicable law or agreed to in writing, software
 * distributed under the License is distributed on an "AS IS" BASIS,
 * WITHOUT WARRANTIES OR CONDITIONS OF ANY KIND, either express or implied.
 * See the License for the specific language governing permissions and
 * limitations under the License.
 **************************************************************************/

package geotrellis

import geotrellis.raster._
import geotrellis.raster.op._
import scalaxy.loops._

object Raster {
  def apply(arr:RasterData, re:RasterExtent):Raster = 
    ArrayRaster(arr,re)

  def apply(arr:Array[Int], re:RasterExtent):Raster = 
    ArrayRaster(IntArrayRasterData(arr, re.cols, re.rows), re)

  def apply(arr:Array[Double], re:RasterExtent):Raster = 
    ArrayRaster(DoubleArrayRasterData(arr, re.cols, re.rows), re)

  def empty(re:RasterExtent):Raster = 
    ArrayRaster(IntArrayRasterData.empty(re.cols, re.rows), re)
}

/**
 * Base trait for the Raster data type.
 */
<<<<<<< HEAD
trait Raster extends local.AddMethods
                with local.SubtractMethods
                with local.MultiplyMethods
                with local.DivideMethods
                with local.MinMethods
                with local.MaxMethods
                with local.MaskMethods
                with local.InverseMaskMethods
                with local.DefinedMethods
                with local.UndefinedMethods
                with local.SqrtMethods
                with local.RoundMethods
                with local.LogMethods
                with local.FloorMethods
                with local.CeilMethods
                with local.NegateMethods
                with local.NotMethods
                with local.AndMethods
                with local.OrMethods
                with local.XorMethods
                with local.EqualMethods
                with local.UnequalMethods
                with local.GreaterMethods
                with local.LessMethods
                with local.GreaterOrEqualMethods
                with local.LessOrEqualMethods
                with local.AbsMethods
                with local.SinMethods
                with local.CosMethods
                with local.TanMethods
                with local.AsinMethods
                with local.AcosMethods
                with local.AtanMethods
                with local.Atan2Methods
                with local.SinhMethods
                with local.CoshMethods
                with local.TanhMethods
                with local.ConditionalMethods
                with local.PowMethods {
=======
trait Raster extends local.LocalMethods {

>>>>>>> 72a9e4e0
  val rasterExtent:RasterExtent
  lazy val cols = rasterExtent.cols
  lazy val rows = rasterExtent.rows
  lazy val length = cols * rows

  val rasterType:RasterType
  def isFloat:Boolean = rasterType.float

  /**
   * Get value at given coordinates.
   */
  def get(col:Int, row:Int):Int

  /**
   * Get value at given coordinates.
   */
  def getDouble(col:Int, row:Int):Double

  def toArrayRaster():ArrayRaster
  def toArray():Array[Int]
  def toArrayDouble():Array[Double]
  def toArrayByte():Array[Byte]

  def data: RasterData

  def convert(typ:RasterType):Raster

  def dualForeach(f:Int => Unit)(g:Double => Unit):Unit =
    if (isFloat) foreachDouble(g) else foreach(f)

  def foreach(f:Int=>Unit):Unit =
    for(col <- 0 until cols optimized) {
      for(row <- 0 until rows optimized) {
        f(get(col,row))
      }
    }

  def foreachDouble(f:Double=>Unit):Unit =
    for(col <- 0 until cols optimized) {
      for(row <- 0 until rows optimized) {
        f(getDouble(col,row))
      }
    }

  def map(f:Int => Int):Raster
  def combine(r2:Raster)(f:(Int, Int) => Int):Raster

  def mapDouble(f:Double => Double):Raster
  def combineDouble(r2:Raster)(f:(Double, Double) => Double):Raster

  def mapIfSet(f:Int => Int):Raster =
    map { i =>
      if(isNoData(i)) i
      else f(i)
    }

  def mapIfSetDouble(f:Double => Double):Raster =
    mapDouble { d =>
      if(isNoData(d)) d
      else f(d)
    }

  def dualMap(f:Int => Int)(g:Double => Double) =
    if (isFloat) mapDouble(g) else map(f)

  def dualMapIfSet(f:Int => Int)(g:Double => Double) =
    if (isFloat) mapIfSetDouble(g) else mapIfSet(f)

  def dualCombine(r2:Raster)(f:(Int, Int) => Int)(g:(Double, Double) => Double) =
    if (isFloat || r2.isFloat) combineDouble(r2)(g) else combine(r2)(f)

  /**
   * Test [[geotrellis.RasterExtent]] of other raster w/ our own geographic
   *attributes.
   */
  def compare(other:Raster) = this.rasterExtent.compare(other.rasterExtent)

  /**
   * Normalizes the values of this raster, given the current min and max, to a new min and max.
   * 
   *   @param oldMin    Old mininum value
   *   @param oldMax    Old maximum value
   *   @param newMin     New minimum value
   *   @param newMax     New maximum value
   */
  def normalize(oldMin:Int, oldMax:Int, newMin:Int, newMax:Int): Raster = {
    val dnew = newMax - newMin
    val dold = oldMax - oldMin
    if(dold <= 0 || dnew <= 0) { sys.error(s"Invalid parameters: $oldMin,$oldMax,$newMin,$newMax") }
    mapIfSet(z => ( ((z - oldMin) * dnew) / dold ) + newMin)
  }

  def warp(target:RasterExtent):Raster

  def warp(target: Extent): Raster =
    warp(rasterExtent.createAligned(target))

  def warp(targetCols: Int, targetRows: Int): Raster =
    warp(rasterExtent.withDimensions(targetCols, targetRows))

  /**
   * Return tuple of highest and lowest value in raster.
   *
   * @note   Currently does not support double valued raster data types
   *         (TypeFloat,TypeDouble). Calling findMinMax on rasters of those
   *         types will give the integer min and max of the rounded values of
   *         their cells.
   */
  def findMinMax = {
    var zmin = Int.MaxValue
    var zmax = Int.MinValue

    foreach { 
      z => if (isData(z)) {
        zmin = math.min(zmin, z)
        zmax = math.max(zmax, z)
      }
    }

    if(zmin == Int.MaxValue) { zmin = NODATA }
    (zmin, zmax)
  } 

  /**
   * Return tuple of highest and lowest value in raster.
   */
  def findMinMaxDouble = {
    var zmin = Double.NaN
    var zmax = Double.NaN

    foreachDouble {
      z => if (isData(z)) {
        if(isNoData(zmin)) {
          zmin = z
          zmax = z
        } else {
          zmin = math.min(zmin, z)
          zmax = math.max(zmax, z)
        }
      }
    }

    (zmin, zmax)
  }

  /**
   * Return ascii art of this raster.
   */
  def asciiDraw():String = { 
    val sb = new StringBuilder
    for(row <- 0 until rows) {
      for(col <- 0 until cols) {
        val v = get(col,row)
        val s = if(isNoData(v)) {
          "ND"
        } else {
          s"$v"
        }
        val pad = " " * math.max(6 - s.length,0) 
        sb.append(s"$pad$s")
      }
      sb += '\n'
    }      
    sb += '\n'
    sb.toString
  }

  /**
   * Return ascii art of a range from this raster.
   */
  def asciiDrawRange(colMin:Int, colMax:Int, rowMin:Int, rowMax:Int) = {
    var s = "";
    for (row <- rowMin to rowMax) {
      for (col <- colMin to colMax) {
        val z = this.get(row, col)
        if (isNoData(z)) {
          s += ".."
        } else {
          s += "%02X".format(z)
        }
      }
      s += "\n"
    }
    s
  }

}<|MERGE_RESOLUTION|>--- conflicted
+++ resolved
@@ -37,50 +37,8 @@
 /**
  * Base trait for the Raster data type.
  */
-<<<<<<< HEAD
-trait Raster extends local.AddMethods
-                with local.SubtractMethods
-                with local.MultiplyMethods
-                with local.DivideMethods
-                with local.MinMethods
-                with local.MaxMethods
-                with local.MaskMethods
-                with local.InverseMaskMethods
-                with local.DefinedMethods
-                with local.UndefinedMethods
-                with local.SqrtMethods
-                with local.RoundMethods
-                with local.LogMethods
-                with local.FloorMethods
-                with local.CeilMethods
-                with local.NegateMethods
-                with local.NotMethods
-                with local.AndMethods
-                with local.OrMethods
-                with local.XorMethods
-                with local.EqualMethods
-                with local.UnequalMethods
-                with local.GreaterMethods
-                with local.LessMethods
-                with local.GreaterOrEqualMethods
-                with local.LessOrEqualMethods
-                with local.AbsMethods
-                with local.SinMethods
-                with local.CosMethods
-                with local.TanMethods
-                with local.AsinMethods
-                with local.AcosMethods
-                with local.AtanMethods
-                with local.Atan2Methods
-                with local.SinhMethods
-                with local.CoshMethods
-                with local.TanhMethods
-                with local.ConditionalMethods
-                with local.PowMethods {
-=======
 trait Raster extends local.LocalMethods {
 
->>>>>>> 72a9e4e0
   val rasterExtent:RasterExtent
   lazy val cols = rasterExtent.cols
   lazy val rows = rasterExtent.rows
