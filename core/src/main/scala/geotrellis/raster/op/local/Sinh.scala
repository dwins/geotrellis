--- conflicted
+++ resolved
@@ -26,11 +26,9 @@
    * Takes the hyperbolic sine of each raster cell value.
    * @info Always returns a double raster.
    */
-<<<<<<< HEAD
-  def apply(r:Op[Raster]) = 
-    r.map(_.convert(TypeDouble)
-           .mapDouble(z => math.sinh(z)))
-     .withName("Sinh")
+  def apply(r: Raster): Raster = 
+    r.convert(TypeDouble)
+     .mapDouble(z => math.sinh(z))
 }
 
 /**
@@ -43,9 +41,4 @@
    */
   def localSinh() =
     Sinh(self)
-=======
-  def apply(r: Raster): Raster = 
-    r.convert(TypeDouble)
-     .mapDouble(z => math.sinh(z))
->>>>>>> 72a9e4e0
 }