--- conflicted
+++ resolved
@@ -29,13 +29,8 @@
   val spray       = "1.3.2"
   val jackson     = "1.6.1"
   val monocle     = "1.0.1"
-<<<<<<< HEAD
-  lazy val hadoop          = either("SPARK_HADOOP_VERSION", "2.5.0")
-  lazy val spark           = either("SPARK_VERSION", "1.2.0")
+  lazy val hadoop      = Environment.hadoopVersion
+  lazy val spark       = Environment.sparkVersion
   lazy val cassandra_connector       = "2.1.4"
   lazy val spark_cassandra_connector = "1.2.0-alpha3"
-=======
-  lazy val hadoop      = Environment.hadoopVersion
-  lazy val spark       = Environment.sparkVersion
->>>>>>> b9cfc3f8
 }