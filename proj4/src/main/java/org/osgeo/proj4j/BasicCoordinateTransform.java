--- conflicted
+++ resolved
@@ -1,219 +1,215 @@
-package org.osgeo.proj4j;
-
-import org.osgeo.proj4j.datum.*;
-import java.util.Arrays;
-
-/**
- * Represents the operation of transforming
- * a {@link ProjCoordinate} from one {@link CoordinateReferenceSystem}
- * into a different one, using reprojection and datum conversion
- * as required.
- * <p>
- * Computing the transform involves the following steps:
- * <ul>
- * <li>If the source coordinate is in a projected coordinate system,
- * it is inverse-projected into a geographic coordinate system
- * based on the source datum
- * <li>If the source and target {@link Datum}s are different,
- * the source geographic coordinate is converted
- * from the source to the target datum
- * as accurately as possible
- * <li>If the target coordinate system is a projected coordinate system,
- * the converted geographic coordinate is projected into a projected coordinate.
- * </ul>
- * Symbolically this can be presented as:
- * <pre>
- * [ SrcProjCRS {InverseProjection} ] SrcGeoCRS [ {Datum Conversion} ] TgtGeoCRS [ {Projection} TgtProjCRS ]
- * </pre>
- * <tt>BasicCoordinateTransform</tt> objects are stateful,
- * and thus are not thread-safe.
- * However, they may be reused any number of times within a single thread.
- * <p>
- * Information about the transformation procedure is pre-computed
- * and cached in this object for efficient computation.
- *
- * @author Martin Davis
- * @see CoordinateTransformFactory
- *
- */
-public class BasicCoordinateTransform
-    implements CoordinateTransform
-{
-    private CoordinateReferenceSystem srcCRS;
-    private CoordinateReferenceSystem tgtCRS;
-
-    // temporary variable for intermediate results
-    private ProjCoordinate geoCoord = new ProjCoordinate(0,0);
-
-    // precomputed information
-    private boolean doInverseProjection = true;
-    private boolean doForwardProjection = true;
-    private boolean doDatumTransform = false;
-    private boolean transformViaGeocentric = false;
-    private GeocentricConverter srcGeoConv;
-    private GeocentricConverter tgtGeoConv;
-
-    /**
-     * Creates a transformation from a source {@link CoordinateReferenceSystem}
-     * to a target one.
-     *
-     * @param srcCRS the source CRS to transform from
-     * @param tgtCRS the target CRS to transform to
-     */
-    public BasicCoordinateTransform(CoordinateReferenceSystem srcCRS,
-                                    CoordinateReferenceSystem tgtCRS)
-    {
-        this.srcCRS = srcCRS;
-        this.tgtCRS = tgtCRS;
-
-        // compute strategy for transformation at initialization time, to make transformation more efficient
-        // this may include precomputing sets of parameters
-
-        doInverseProjection = (srcCRS != null && srcCRS != CoordinateReferenceSystem.CS_GEO);
-        doForwardProjection = (tgtCRS != null && tgtCRS != CoordinateReferenceSystem.CS_GEO);
-        doDatumTransform = doInverseProjection && doForwardProjection
-            && srcCRS.getDatum() != tgtCRS.getDatum();
-
-        if (doDatumTransform) {
-
-            boolean isEllipsoidEqual = srcCRS.getDatum().getEllipsoid().isEqual(tgtCRS.getDatum().getEllipsoid());
-            if (! isEllipsoidEqual)
-                transformViaGeocentric = true;
-            if (srcCRS.getDatum().hasTransformToWGS84()
-                || tgtCRS.getDatum().hasTransformToWGS84())
-                transformViaGeocentric = true;
-
-            if (transformViaGeocentric) {
-                srcGeoConv = new GeocentricConverter(srcCRS.getDatum().getEllipsoid());
-                tgtGeoConv = new GeocentricConverter(tgtCRS.getDatum().getEllipsoid());
-
-                if (srcCRS.getDatum().getTransformType() == Datum.TYPE_GRIDSHIFT) {
-                    srcGeoConv.overrideWithWGS84Params();
-                }
-
-                if (tgtCRS.getDatum().getTransformType() == Datum.TYPE_GRIDSHIFT) {
-                    tgtGeoConv.overrideWithWGS84Params();
-                }
-            }
-
-        }
-    }
-
-    public CoordinateReferenceSystem getSourceCRS()
-    {
-        return srcCRS;
-    }
-
-    public CoordinateReferenceSystem getTargetCRS()
-    {
-        return tgtCRS;
-    }
-
-
-    /**
-<<<<<<< HEAD
-     * Tranforms a coordinate from the source {@link CoordinateReferenceSystem}
-=======
-     * Transforms a coordinate from the source {@link CoordinateReferenceSystem} 
->>>>>>> 71688d51
-     * to the target one.
-     *
-     * @param src the input coordinate to be transformed
-     * @param tgt the transformed coordinate
-     * @return the target coordinate which was passed in
-     *
-     * @throws Proj4jException if a computation error is encountered
-     */
-    // transform corresponds to the pj_transform function in proj.4
-    public ProjCoordinate transform( ProjCoordinate src, ProjCoordinate tgt )
-        throws Proj4jException
-    {
-        geoCoord.setValue(src);
-        srcCRS.getProjection().getAxisOrder().toENU(geoCoord);
-
-        // NOTE: this method may be called many times, so needs to be as efficient as possible
-        if (doInverseProjection) {
-            // inverse project to geographic
-            ProjCoordinate coord = new ProjCoordinate();
-            coord.setValue(geoCoord);
-            srcCRS.getProjection().inverseProjectRadians(coord, geoCoord);
-        }
-
-        srcCRS.getProjection().getPrimeMeridian().toGreenwich(geoCoord);
-
-        // fixes bug where computed Z value sticks around
-        geoCoord.clearZ();
-
-        if (doDatumTransform) {
-            datumTransform(geoCoord);
-        }
-
-        tgtCRS.getProjection().getPrimeMeridian().fromGreenwich(geoCoord);
-
-        if (doForwardProjection) {
-            // project from geographic to planar
-            tgtCRS.getProjection().projectRadians(geoCoord, tgt);
-        }
-        else {
-            tgt.setValue(geoCoord);
-        }
-
-        tgtCRS.getProjection().getAxisOrder().fromENU(tgt);
-
-        return tgt;
-    }
-
-    /**
-     *
-     * Input:  long/lat/z coordinates in radians in the source datum
-     * Output: long/lat/z coordinates in radians in the target datum
-     *
-     * @param pt the point containing the input and output values
-     */
-    private void datumTransform(ProjCoordinate pt)
-    {
-        /* -------------------------------------------------------------------- */
-        /*      Short cut if the datums are identical.                          */
-        /* -------------------------------------------------------------------- */
-        if (srcCRS.getDatum().isEqual(tgtCRS.getDatum())
-                || srcCRS.getDatum().getTransformType() == Datum.TYPE_UNKNOWN
-                || tgtCRS.getDatum().getTransformType() == Datum.TYPE_UNKNOWN)
-            return;
-
-        if (srcCRS.getDatum().getTransformType() == Datum.TYPE_GRIDSHIFT) {
-            srcCRS.getDatum().shift(pt);
-        }
-
-        /* ==================================================================== */
-        /*      Do we need to go through geocentric coordinates?                */
-        /* ==================================================================== */
-        if (transformViaGeocentric) {
-            /* -------------------------------------------------------------------- */
-            /*      Convert to geocentric coordinates.                              */
-            /* -------------------------------------------------------------------- */
-            srcGeoConv.convertGeodeticToGeocentric( pt );
-
-            /* -------------------------------------------------------------------- */
-            /*      Convert between datums.                                         */
-            /* -------------------------------------------------------------------- */
-            if( srcCRS.getDatum().hasTransformToWGS84() ) {
-                srcCRS.getDatum().transformFromGeocentricToWgs84( pt );
-            }
-
-            if( tgtCRS.getDatum().hasTransformToWGS84() ) {
-                tgtCRS.getDatum().transformToGeocentricFromWgs84( pt );
-            }
-
-            /* -------------------------------------------------------------------- */
-            /*      Convert back to geodetic coordinates.                           */
-            /* -------------------------------------------------------------------- */
-            tgtGeoConv.convertGeocentricToGeodetic( pt );
-        }
-
-
-        if (tgtCRS.getDatum().getTransformType() == Datum.TYPE_GRIDSHIFT) {
-            tgtCRS.getDatum().inverseShift(pt);
-        }
-    }
-
-}
+package org.osgeo.proj4j;
+
+import org.osgeo.proj4j.datum.*;
+import java.util.Arrays;
+
+/**
+ * Represents the operation of transforming
+ * a {@link ProjCoordinate} from one {@link CoordinateReferenceSystem}
+ * into a different one, using reprojection and datum conversion
+ * as required.
+ * <p>
+ * Computing the transform involves the following steps:
+ * <ul>
+ * <li>If the source coordinate is in a projected coordinate system,
+ * it is inverse-projected into a geographic coordinate system
+ * based on the source datum
+ * <li>If the source and target {@link Datum}s are different,
+ * the source geographic coordinate is converted
+ * from the source to the target datum
+ * as accurately as possible
+ * <li>If the target coordinate system is a projected coordinate system,
+ * the converted geographic coordinate is projected into a projected coordinate.
+ * </ul>
+ * Symbolically this can be presented as:
+ * <pre>
+ * [ SrcProjCRS {InverseProjection} ] SrcGeoCRS [ {Datum Conversion} ] TgtGeoCRS [ {Projection} TgtProjCRS ]
+ * </pre>
+ * <tt>BasicCoordinateTransform</tt> objects are stateful,
+ * and thus are not thread-safe.
+ * However, they may be reused any number of times within a single thread.
+ * <p>
+ * Information about the transformation procedure is pre-computed
+ * and cached in this object for efficient computation.
+ *
+ * @author Martin Davis
+ * @see CoordinateTransformFactory
+ *
+ */
+public class BasicCoordinateTransform
+    implements CoordinateTransform
+{
+    private CoordinateReferenceSystem srcCRS;
+    private CoordinateReferenceSystem tgtCRS;
+
+    // temporary variable for intermediate results
+    private ProjCoordinate geoCoord = new ProjCoordinate(0,0);
+
+    // precomputed information
+    private boolean doInverseProjection = true;
+    private boolean doForwardProjection = true;
+    private boolean doDatumTransform = false;
+    private boolean transformViaGeocentric = false;
+    private GeocentricConverter srcGeoConv;
+    private GeocentricConverter tgtGeoConv;
+
+    /**
+     * Creates a transformation from a source {@link CoordinateReferenceSystem}
+     * to a target one.
+     *
+     * @param srcCRS the source CRS to transform from
+     * @param tgtCRS the target CRS to transform to
+     */
+    public BasicCoordinateTransform(CoordinateReferenceSystem srcCRS,
+                                    CoordinateReferenceSystem tgtCRS)
+    {
+        this.srcCRS = srcCRS;
+        this.tgtCRS = tgtCRS;
+
+        // compute strategy for transformation at initialization time, to make transformation more efficient
+        // this may include precomputing sets of parameters
+
+        doInverseProjection = (srcCRS != null && srcCRS != CoordinateReferenceSystem.CS_GEO);
+        doForwardProjection = (tgtCRS != null && tgtCRS != CoordinateReferenceSystem.CS_GEO);
+        doDatumTransform = doInverseProjection && doForwardProjection
+            && srcCRS.getDatum() != tgtCRS.getDatum();
+
+        if (doDatumTransform) {
+
+            boolean isEllipsoidEqual = srcCRS.getDatum().getEllipsoid().isEqual(tgtCRS.getDatum().getEllipsoid());
+            if (! isEllipsoidEqual)
+                transformViaGeocentric = true;
+            if (srcCRS.getDatum().hasTransformToWGS84()
+                || tgtCRS.getDatum().hasTransformToWGS84())
+                transformViaGeocentric = true;
+
+            if (transformViaGeocentric) {
+                srcGeoConv = new GeocentricConverter(srcCRS.getDatum().getEllipsoid());
+                tgtGeoConv = new GeocentricConverter(tgtCRS.getDatum().getEllipsoid());
+
+                if (srcCRS.getDatum().getTransformType() == Datum.TYPE_GRIDSHIFT) {
+                    srcGeoConv.overrideWithWGS84Params();
+                }
+
+                if (tgtCRS.getDatum().getTransformType() == Datum.TYPE_GRIDSHIFT) {
+                    tgtGeoConv.overrideWithWGS84Params();
+                }
+            }
+
+        }
+    }
+
+    public CoordinateReferenceSystem getSourceCRS()
+    {
+        return srcCRS;
+    }
+
+    public CoordinateReferenceSystem getTargetCRS()
+    {
+        return tgtCRS;
+    }
+
+
+    /**
+     * Transforms a coordinate from the source {@link CoordinateReferenceSystem}
+     * to the target one.
+     *
+     * @param src the input coordinate to be transformed
+     * @param tgt the transformed coordinate
+     * @return the target coordinate which was passed in
+     *
+     * @throws Proj4jException if a computation error is encountered
+     */
+    // transform corresponds to the pj_transform function in proj.4
+    public ProjCoordinate transform( ProjCoordinate src, ProjCoordinate tgt )
+        throws Proj4jException
+    {
+        geoCoord.setValue(src);
+        srcCRS.getProjection().getAxisOrder().toENU(geoCoord);
+
+        // NOTE: this method may be called many times, so needs to be as efficient as possible
+        if (doInverseProjection) {
+            // inverse project to geographic
+            ProjCoordinate coord = new ProjCoordinate();
+            coord.setValue(geoCoord);
+            srcCRS.getProjection().inverseProjectRadians(coord, geoCoord);
+        }
+
+        srcCRS.getProjection().getPrimeMeridian().toGreenwich(geoCoord);
+
+        // fixes bug where computed Z value sticks around
+        geoCoord.clearZ();
+
+        if (doDatumTransform) {
+            datumTransform(geoCoord);
+        }
+
+        tgtCRS.getProjection().getPrimeMeridian().fromGreenwich(geoCoord);
+
+        if (doForwardProjection) {
+            // project from geographic to planar
+            tgtCRS.getProjection().projectRadians(geoCoord, tgt);
+        }
+        else {
+            tgt.setValue(geoCoord);
+        }
+
+        tgtCRS.getProjection().getAxisOrder().fromENU(tgt);
+
+        return tgt;
+    }
+
+    /**
+     *
+     * Input:  long/lat/z coordinates in radians in the source datum
+     * Output: long/lat/z coordinates in radians in the target datum
+     *
+     * @param pt the point containing the input and output values
+     */
+    private void datumTransform(ProjCoordinate pt)
+    {
+        /* -------------------------------------------------------------------- */
+        /*      Short cut if the datums are identical.                          */
+        /* -------------------------------------------------------------------- */
+        if (srcCRS.getDatum().isEqual(tgtCRS.getDatum())
+                || srcCRS.getDatum().getTransformType() == Datum.TYPE_UNKNOWN
+                || tgtCRS.getDatum().getTransformType() == Datum.TYPE_UNKNOWN)
+            return;
+
+        if (srcCRS.getDatum().getTransformType() == Datum.TYPE_GRIDSHIFT) {
+            srcCRS.getDatum().shift(pt);
+        }
+
+        /* ==================================================================== */
+        /*      Do we need to go through geocentric coordinates?                */
+        /* ==================================================================== */
+        if (transformViaGeocentric) {
+            /* -------------------------------------------------------------------- */
+            /*      Convert to geocentric coordinates.                              */
+            /* -------------------------------------------------------------------- */
+            srcGeoConv.convertGeodeticToGeocentric( pt );
+
+            /* -------------------------------------------------------------------- */
+            /*      Convert between datums.                                         */
+            /* -------------------------------------------------------------------- */
+            if( srcCRS.getDatum().hasTransformToWGS84() ) {
+                srcCRS.getDatum().transformFromGeocentricToWgs84( pt );
+            }
+
+            if( tgtCRS.getDatum().hasTransformToWGS84() ) {
+                tgtCRS.getDatum().transformToGeocentricFromWgs84( pt );
+            }
+
+            /* -------------------------------------------------------------------- */
+            /*      Convert back to geodetic coordinates.                           */
+            /* -------------------------------------------------------------------- */
+            tgtGeoConv.convertGeocentricToGeodetic( pt );
+        }
+
+
+        if (tgtCRS.getDatum().getTransformType() == Datum.TYPE_GRIDSHIFT) {
+            tgtCRS.getDatum().inverseShift(pt);
+        }
+    }
+
+}